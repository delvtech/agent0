"""Implements helper functions for setting up a simulation"""


from __future__ import annotations  # types will be strings by default in 3.11
from importlib import import_module
<<<<<<< HEAD
from typing import Any, TYPE_CHECKING
import logging

from elfpy.utils.config import Config
from elfpy.simulators import Simulator, get_random_variables
=======
from typing import Any, TYPE_CHECKING, Optional
import logging

from elfpy.utils.config import Config, get_random_variables
from elfpy.simulators import Simulator
>>>>>>> 2d44c1b7
from elfpy.types import (
    MarketState,
    Quantity,
    StretchedTime,
    TokenType,
    RandomSimulationVariables,
)
from elfpy.markets import Market
from elfpy.pricing_models.hyperdrive import HyperdrivePricingModel
from elfpy.pricing_models.yieldspace import YieldSpacePricingModel

if TYPE_CHECKING:
    from elfpy.pricing_models.base import PricingModel
    from elfpy.agent import Agent


def get_simulator(
<<<<<<< HEAD
    config: Config, agents: list[Agent] | None = None, random_sim_vars: RandomSimulationVariables | None = None
=======
    config: Config, agents: Optional[list[Agent]] = None, random_sim_vars: Optional[RandomSimulationVariables] = None
>>>>>>> 2d44c1b7
) -> Simulator:
    """Constructs a simulator with sane defaults and initializes the simulator
    with an initial LP.

    Arguments
    ---------
    rng : Generator
        The random number generator that should be used in these simulations.
        We pass this in to avoid restarting the generator after using it to
        setting up the agents.
    config : Config
        The simulator config.
    agents : list[Agent]
        The agents to that should be used in the simulator.
    """
    # Sample the random simulation arguments.
    if random_sim_vars is None:
<<<<<<< HEAD
        random_sim_vars = get_random_variables(config)
=======
        random_variables = get_random_variables(config)
    else:
        random_variables = random_sim_vars
>>>>>>> 2d44c1b7

    # Instantiate the market.
    pricing_model = get_pricing_model(config.amm.pricing_model_name)
    market = get_market(
        pricing_model,
<<<<<<< HEAD
        random_sim_vars.target_pool_apr,
        random_sim_vars.fee_percent,
        config.simulator.token_duration,
        random_sim_vars.vault_apr,
        random_sim_vars.init_share_price,
=======
        random_variables.target_pool_apr,
        random_variables.fee_percent,
        config.simulator.token_duration,
        random_variables.vault_apr,
        random_variables.init_share_price,
>>>>>>> 2d44c1b7
    )

    # Instantiate the initial LP agent.
    init_agents = [
        get_init_lp_agent(
            market,
<<<<<<< HEAD
            random_sim_vars.target_liquidity,
            random_sim_vars.target_pool_apr,
            random_sim_vars.fee_percent,
=======
            random_variables.target_liquidity,
            random_variables.target_pool_apr,
            random_variables.fee_percent,
>>>>>>> 2d44c1b7
        )
    ]

    # Initialize the simulator using only the initial LP.
    simulator = Simulator(
        config=config,
        market=market,
        random_simulation_variables=random_sim_vars,
    )
    simulator.add_agents(init_agents)
    simulator.collect_and_execute_trades()

    # Add the remaining agents.
    if not agents is None:
        simulator.add_agents(agents)

    return simulator


def get_init_lp_agent(
    market: Market,
    target_liquidity: float,
    target_pool_apr: float,
    fee_percent: float,
    init_liquidity: float = 1,
) -> Agent:
    """Calculate the required deposit amounts and instantiate the LP agent

    Arguments
    ---------
    market : Market
        empty market object
    target_liquidity : float
        target total liquidity for LPer to provide (bonds+shares)
        the result will be within 7% of the target
    target_pool_apr : float
        target pool apr for the market
        the result will be within 0.001 of the target
    fee_percent : float
        how much the LPer will collect in fees
    init_liquidity : float
        initial (small) liquidity amount for setting the market APR

    Returns
    -------
    init_lp_agent : Agent
        Agent class that will perform the lp initialization action
    """
    # Wrapper functions are expected to have a lot of arguments
    # pylint: disable=too-many-arguments
    # get the reserve amounts for a small target liquidity to achieve a target pool APR
    init_share_reserves, init_bond_reserves = market.pricing_model.calc_liquidity(
        market_state=market.market_state,
        target_liquidity=init_liquidity,
        target_apr=target_pool_apr,
        position_duration=market.position_duration,
    )[:2]
    # mock the short to assess what the delta market conditions will be
    output_with_fee = market.pricing_model.calc_out_given_in(
        in_=Quantity(amount=init_bond_reserves, unit=TokenType.BASE),
        market_state=MarketState(
            share_reserves=init_share_reserves,
            bond_reserves=0,
            share_price=market.market_state.init_share_price,
            init_share_price=market.market_state.init_share_price,
        ),
        fee_percent=fee_percent,
        time_remaining=market.position_duration,
    ).breakdown.with_fee
    # output_with_fee will be subtracted from the share reserves, so we want to add that much extra in
    first_base_to_lp = init_share_reserves + output_with_fee
    short_amount = init_bond_reserves
    second_base_to_lp = target_liquidity - init_share_reserves
    # budget is the full amount for LP & short
    budget = first_base_to_lp + short_amount + second_base_to_lp
    # construct the init_lp agent with desired budget, lp, and short amounts
    init_lp_agent = import_module("elfpy.policies.init_lp").Policy(
        wallet_address=0,
        budget=budget,
        first_base_to_lp=first_base_to_lp,
        pt_to_short=init_bond_reserves,
        second_base_to_lp=second_base_to_lp,
    )
    logging.info(
        (
            "Init LP agent #%g statistics:\n\t"
            "target_apr = %g\n\ttarget_liquidity = %g\n\t"
            "budget = %g\n\tfirst_base_to_lp = %g\n\t"
            "pt_to_short = %g\n\tsecond_base_to_lp = %g"
        ),
        init_lp_agent.wallet.address,
        target_pool_apr,
        target_liquidity,
        budget,
        first_base_to_lp,
        init_bond_reserves,
        second_base_to_lp,
    )
    return init_lp_agent


def get_market(
    pricing_model: PricingModel,
    target_pool_apr: float,
    fee_percent: float,
    position_duration: float,
    vault_apr: list,
    init_share_price: float,
) -> Market:
    """Setup market

    Arguments
    ---------
    pricing_model : PricingModel
        instantiated pricing model
    target_pool_apr : float
        target apr, used for calculating the time stretch
        NOTE: the market apr will not have this target value until the init_lp agent trades,
        or the share & bond reserves are explicitly set
    fee_percent : float
        portion of outputs to be collected as fees for LPers, expressed as a decimal
        TODO: Rename this variable so that it doesn't use "percent"
    token_duration : float
        how much time between token minting and expiry, in fractions of a year (e.g. 0.5 is 6 months)
    vault_apr : list
        valut apr per day for the duration of the simulation
    init_share_price : float
        the initial price of the yield bearing vault shares

    Returns
    -------
    Market
        instantiated market without any liquidity (i.e. no shares or bonds)

    """
    # Wrapper functions are expected to have a lot of arguments
    # pylint: disable=too-many-arguments
    market = Market(
        pricing_model=pricing_model,
        market_state=MarketState(
            init_share_price=init_share_price,  # u from YieldSpace w/ Yield Baring Vaults
            share_price=init_share_price,  # c from YieldSpace w/ Yield Baring Vaults
            vault_apr=vault_apr[0],  # yield bearing source apr
        ),
        position_duration=StretchedTime(
            days=position_duration * 365, time_stretch=pricing_model.calc_time_stretch(target_pool_apr)
        ),
        fee_percent=fee_percent,  # g
    )
    return market


def get_pricing_model(model_name: str) -> PricingModel:
    """Get a PricingModel object from the config passed in

    Arguments
    ---------
    model_name : str
        name of the desired pricing_model; can be "hyperdrive", or "yieldspace"

    Returns
    -------
    PricingModel
        instantiated pricing model matching the input argument
    """
    logging.info("%s %s %s", "#" * 20, model_name, "#" * 20)
    if model_name.lower() == "hyperdrive":
        pricing_model = HyperdrivePricingModel()
    elif model_name.lower() == "yieldspace":
        pricing_model = YieldSpacePricingModel()
    else:
        raise ValueError(f'pricing_model_name must be "Hyperdrive", or "YieldSpace", not {model_name}')
    return pricing_model


def override_random_variables(
    random_variables: RandomSimulationVariables,
    override_dict: dict[str, Any],
) -> RandomSimulationVariables:
    """Override the random simulation variables with targeted values, as specified by the keys

    Arguments
    ---------
    random_variables : RandomSimulationVariables
        dataclass that contains variables for initiating and running simulations
    override_dict : dict
        dictionary containing keys that correspond to member fields of the RandomSimulationVariables class

    Returns
    -------
    RandomSimulationVariables
        same dataclass as the random_variables input, but with fields specified by override_dict changed
    """
    allowed_keys = [
        "target_liquidity",
        "target_pool_apr",
        "fee_percent",
        "init_vault_age",
    ]
    for key, value in override_dict.items():
        if hasattr(random_variables, key):
            if key in allowed_keys:
                setattr(random_variables, key, value)
    return random_variables<|MERGE_RESOLUTION|>--- conflicted
+++ resolved
@@ -3,19 +3,11 @@
 
 from __future__ import annotations  # types will be strings by default in 3.11
 from importlib import import_module
-<<<<<<< HEAD
-from typing import Any, TYPE_CHECKING
-import logging
-
-from elfpy.utils.config import Config
-from elfpy.simulators import Simulator, get_random_variables
-=======
 from typing import Any, TYPE_CHECKING, Optional
 import logging
 
 from elfpy.utils.config import Config, get_random_variables
 from elfpy.simulators import Simulator
->>>>>>> 2d44c1b7
 from elfpy.types import (
     MarketState,
     Quantity,
@@ -33,11 +25,7 @@
 
 
 def get_simulator(
-<<<<<<< HEAD
-    config: Config, agents: list[Agent] | None = None, random_sim_vars: RandomSimulationVariables | None = None
-=======
     config: Config, agents: Optional[list[Agent]] = None, random_sim_vars: Optional[RandomSimulationVariables] = None
->>>>>>> 2d44c1b7
 ) -> Simulator:
     """Constructs a simulator with sane defaults and initializes the simulator
     with an initial LP.
@@ -55,46 +43,28 @@
     """
     # Sample the random simulation arguments.
     if random_sim_vars is None:
-<<<<<<< HEAD
-        random_sim_vars = get_random_variables(config)
-=======
         random_variables = get_random_variables(config)
     else:
         random_variables = random_sim_vars
->>>>>>> 2d44c1b7
 
     # Instantiate the market.
     pricing_model = get_pricing_model(config.amm.pricing_model_name)
     market = get_market(
         pricing_model,
-<<<<<<< HEAD
-        random_sim_vars.target_pool_apr,
-        random_sim_vars.fee_percent,
-        config.simulator.token_duration,
-        random_sim_vars.vault_apr,
-        random_sim_vars.init_share_price,
-=======
         random_variables.target_pool_apr,
         random_variables.fee_percent,
         config.simulator.token_duration,
         random_variables.vault_apr,
         random_variables.init_share_price,
->>>>>>> 2d44c1b7
     )
 
     # Instantiate the initial LP agent.
     init_agents = [
         get_init_lp_agent(
             market,
-<<<<<<< HEAD
-            random_sim_vars.target_liquidity,
-            random_sim_vars.target_pool_apr,
-            random_sim_vars.fee_percent,
-=======
             random_variables.target_liquidity,
             random_variables.target_pool_apr,
             random_variables.fee_percent,
->>>>>>> 2d44c1b7
         )
     ]
 
