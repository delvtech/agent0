"""Simulator class wraps the pricing models and markets for experiment tracking and execution"""

from __future__ import annotations  # types will be strings by default in 3.11
from typing import Any, Callable, Optional, TYPE_CHECKING
import datetime
import json
import logging
import numpy as np
from numpy.random._generator import Generator
from stochastic.processes import GeometricBrownianMotion

import elfpy.utils.time as time_utils
from elfpy.utils.outputs import CustomEncoder
<<<<<<< HEAD
from elfpy.types import MarketAction, MarketDeltas, RandomSimulationVariables, SimulationState
=======
from elfpy.types import MarketDeltas, RandomSimulationVariables, SimulationState
from elfpy.utils import config as config_utils
>>>>>>> 2d44c1b7

if TYPE_CHECKING:
    from elfpy.agent import Agent
    from elfpy.markets import Market
    from elfpy.utils.config import Config


def setup_vault_apr(config: Config):
    """Construct the vault_apr list
    Note: callable type option would allow for infinite num_trading_days after small modifications

    Arguments
    ---------
    config : Config
        config object, as defined in elfpy.utils.config

    Returns
    -------
    vault_apr : list
        list of apr values that is the same length as num_trading_days
    """
    if isinstance(config.market.vault_apr, dict):  # dictionary specifies parameters for the callable
        match config.market.vault_apr["type"].lower():
            case "constant":
                vault_apr = [
                    config.market.vault_apr["value"],
                ] * config.simulator.num_trading_days
            case "uniform":
                vault_apr = config.simulator.rng.uniform(
                    low=config.market.vault_apr["low"],
                    high=config.market.vault_apr["high"],
                    size=config.simulator.num_trading_days,
                ).tolist()
            case "geometricbrownianmotion":
                # the n argument is number of steps, so the number of points is n+1
                vault_apr = (
                    GeometricBrownianMotion(rng=config.simulator.rng)
                    .sample(n=config.simulator.num_trading_days - 1, initial=config.market.vault_apr["initial"])
                    .tolist()
                )
            case _:
                raise ValueError(
                    f"{config.market.vault_apr['type']=} not one of \"constant\","
                    f'"uniform", or "geometricbrownianmotion"'
                )
    elif isinstance(config.market.vault_apr, Callable):  # callable (optionally generator) function
        vault_apr = [config.market.vault_apr() for _ in range(config.simulator.num_trading_days)]
    elif isinstance(config.market.vault_apr, list):  # user-defined list of values
        vault_apr = config.market.vault_apr
    elif isinstance(config.market.vault_apr, float):  # single constant value to be cast to a float
        vault_apr = [float(config.market.vault_apr)] * config.simulator.num_trading_days
    else:
        raise TypeError(
            f"config.market.vault_apr must be an int, list, dict, or callable, not {type(config.market.vault_apr)}"
        )
    return vault_apr


def get_random_variables(config: Config):
    """Use random number generator to assign initial simulation parameter values

    Arguments
    ---------
    config : Config
        config object, as defined in elfpy.utils.config

    Returns
    -------
    RandomSimulationVariables
        dataclass that contains variables for initiating and running simulations
    """
    random_vars = RandomSimulationVariables(
        target_liquidity=config.simulator.rng.uniform(
            low=config.market.min_target_liquidity, high=config.market.max_target_liquidity
        ),
        target_pool_apr=config.simulator.rng.uniform(
            low=config.amm.min_pool_apr, high=config.amm.max_pool_apr
        ),  # starting fixed apr as a decimal
        fee_percent=config.simulator.rng.uniform(low=config.amm.min_fee, high=config.amm.max_fee),
        vault_apr=setup_vault_apr(config),
        init_vault_age=config.simulator.rng.uniform(low=config.market.min_vault_age, high=config.market.max_vault_age),
    )
    return random_vars


class Simulator:
    """
    Stores environment variables & market simulation outputs for AMM experimentation

    Member variables include input settings, random variable ranges, and simulation outputs.
    To be used in conjunction with the Market and PricingModel classes
    """

    # TODO: set up member (dataclass?) object that owns attributes instead of so many individual instance attributes
    # pylint: disable=too-many-instance-attributes

    def __init__(
        self,
        config: Config,
        market: Market,
        random_simulation_variables: Optional[RandomSimulationVariables] = None,
    ):
        # pylint: disable=too-many-arguments
        # pylint: disable=too-many-statements

        # User specified variables
        self.config = config
        self.log_config_variables()
        self.market = market
        self.set_rng(config.simulator.rng)
        if random_simulation_variables is None:
<<<<<<< HEAD
            self.random_variables = get_random_variables(self.config)
=======
            self.random_variables = config_utils.get_random_variables(self.config)
>>>>>>> 2d44c1b7
        else:
            self.random_variables = random_simulation_variables
        self.check_vault_apr()
        self.agents = {}

        # Simulation variables
        self.run_number = 0
        self.day = 0
        self.block_number = 0
        self.daily_block_number = 0
        seconds_in_a_day = 86400
        self.time_between_blocks = seconds_in_a_day / self.config.simulator.num_blocks_per_day
        self.run_trade_number = 0
        self.start_time: datetime.datetime | None = None
        self.simulation_state = SimulationState()

    def check_vault_apr(self) -> None:
        """Verify that the vault_apr is the right length"""
        if not len(self.random_variables.vault_apr) == self.config.simulator.num_trading_days:
            raise ValueError(
                "vault_apr must have len equal to num_trading_days = "
                + f"{self.config.simulator.num_trading_days},"
                + f" not {len(self.random_variables.vault_apr)}"
            )

    def set_rng(self, rng: Generator) -> None:
        """Assign the internal random number generator to a new instantiation
        This function is useful for forcing identical trade volume and directions across simulation runs

        Arguments
        ---------
        rng : Generator
            Random number generator, constructed using np.random.default_rng(seed)
        """
        if not isinstance(rng, Generator):
            raise TypeError(f"rng type must be a random number generator, not {type(rng)}.")
        self.rng = rng

    def log_config_variables(self) -> None:
        """Prints all variables that are in config"""
        # cls arg tells json how to handle numpy objects and nested dataclasses
        config_string = json.dumps(self.config.__dict__, sort_keys=True, indent=2, cls=CustomEncoder)
        logging.info(config_string)

    def get_simulation_state_string(self) -> str:
        """Returns a formatted string containing all of the Simulation class member variables

        Returns
        ---------
        state_string : str
            Simulator class member variables (keys & values in self.__dict__) cast to a string, separated by a new line
        """
        strings = []
        for attribute, value in self.__dict__.items():
            if attribute not in ("simulation_state", "rng"):
                strings.append(f"{attribute} = {value}")
        state_string = "\n".join(strings)
        return state_string

    def market_step_size(self) -> float:
        """Returns minimum time increment

        Returns
        ---------
        float
            time between blocks, which is computed as 1 / blocks_per_year
        """
        blocks_per_year = 365 * self.config.simulator.num_blocks_per_day
        return 1 / blocks_per_year

    def add_agents(self, agent_list: list[Agent]) -> None:
        """Append the agents and simulation_state member variables

        If trades have already happened (as indicated by self.run_trade_number), then empty wallet states are
        prepended to the simulation_state for each new agent so that the state can still easily be converted into
        a pandas dataframe.

        Arguments
        ---------
        agent_list : list[Agent]
            A list of instantiated Agent objects
        """
        for agent in agent_list:
            # add the agent to the agents list
            self.agents.update({agent.wallet.address: agent})
            # update the simulator state to include null wallet for each prior trade
            state_vector_length = len(agent.wallet.state) + 1
            agent_state = []
            for trade_number in range(self.run_trade_number):
                agent_state.append([trade_number] + [None] * state_vector_length)
            setattr(self.simulation_state, f"agent_{agent.wallet.address}", agent_state)

    def collect_and_execute_trades(self, last_block_in_sim: bool = False) -> None:
        """Get trades from the agent list, execute them, and update states

        Arguments
        ---------
        last_block_in_sim : bool
            If True, indicates if the current set of trades are occuring on the final block in the simulation
        """
        if self.config.simulator.shuffle_users:
            # Shuffle the traders if the configuration calls for it.
            agent_ids = self.rng.permutation(list(self.agents.keys())).tolist()
        else:
            # Close their trades in reverse order to allow withdrawing of LP tokens.
            agent_ids = list(self.agents)[::-1]

        # Collect trades from all of the agents.
        if last_block_in_sim:
            trades = self.collect_liquidation_trades(agent_ids)
        else:
            trades = self.collect_trades(agent_ids)

        # Execute the trades.
        self.execute_trades(trades)

    def collect_trades(self, agent_ids: Any) -> list[tuple[int, list[MarketAction]]]:
        """Collect trades from a set of provided agent IDs.

        Arguments
        ---------
        agent_ids : Any
            A list of agent IDs. These IDs must correspond to agents that are
            registered in the simulator.

        Returns
        -------
        list[tuple[int, list[MarketAction]]]
            A list of trades associated with specific agents.
        """
        return [(agent_id, self.agents[agent_id].get_trades(self.market)) for agent_id in agent_ids]

    def collect_liquidation_trades(self, agent_ids: Any) -> list[tuple[int, list[MarketAction]]]:
        """Collect liquidation trades from a set of provided agent IDs.

        Arguments
        ---------
        agent_ids : Any
            A list of agent IDs. These IDs must correspond to agents that are
            registered in the simulator.

        Returns
        -------
        list[tuple[int, list[MarketAction]]]
            A list of liquidation trades associated with specific agents.
        """
        return [(agent_id, self.agents[agent_id].get_liquidation_trades(self.market)) for agent_id in agent_ids]

    def execute_trades(self, trades: list[tuple[int, list[MarketAction]]]) -> None:
        """Execute a list of trades associated with agents in the simulator.

        Arguments
        ---------
        trades : list[tuple[int, list[MarketAction]]]
            A list of agent trades. These will be executed in order.
        """
        for (agent_id, agent_trades) in trades:
            agent = self.agents[agent_id]
            for trade in agent_trades:
                wallet_deltas = self.market.trade_and_update(trade)
                agent.update_wallet(wallet_deltas, self.market)
                logging.debug(
                    "agent #%g wallet deltas = \n%s",
                    agent.wallet.address,
                    wallet_deltas.__dict__,
                )
                agent.log_status_report()
                # TODO: Get simulator, market, pricing model, agent state strings and log
                self.update_simulation_state()
                self.run_trade_number += 1

    def run_simulation(self) -> None:
        r"""
        Run the trade simulation and update the output state dictionary
        This is the primary function of the Simulator class.
        The PricingModel and Market objects will be constructed.
        A loop will execute a group of trades with random volumes and directions for each day,
        up to `self.config.simulator.num_trading_days` days.

        Returns
        -------
        There are no returns, but the function does update the simulation_state member variable
        """
        last_block_in_sim = False
        self.start_time = time_utils.current_datetime()
        for day in range(0, self.config.simulator.num_trading_days):
            self.day = day
            self.market.market_state.vault_apr = self.random_variables.vault_apr[self.day]
            # Vault return can vary per day, which sets the current price per share
            if self.day > 0:  # Update only after first day (first day set to init_share_price)
                if self.config.simulator.compound_vault_apr:  # Apply return to latest price (full compounding)
                    price_multiplier = self.market.market_state.share_price
                else:  # Apply return to starting price (no compounding)
                    price_multiplier = self.market.market_state.init_share_price
                delta = MarketDeltas(
                    d_share_price=(
                        self.market.market_state.vault_apr  # current day's apy
                        / 365  # convert annual yield to daily
                        * price_multiplier
                    )
                )
                self.market.update_market(delta)
            for daily_block_number in range(self.config.simulator.num_blocks_per_day):
                self.daily_block_number = daily_block_number
                last_block_in_sim = (self.day == self.config.simulator.num_trading_days - 1) and (
                    self.daily_block_number == self.config.simulator.num_blocks_per_day - 1
                )
                self.collect_and_execute_trades(last_block_in_sim)
                logging.debug("day = %d, daily_block_number = %d\n", self.day, self.daily_block_number)
                self.market.log_market_step_string()
                if not last_block_in_sim:
                    self.market.tick(self.market_step_size())
                    self.block_number += 1
        # simulation has ended
        for agent in self.agents.values():
            agent.log_final_report(self.market)

    def update_simulation_state(self) -> None:
        """Increment the list for each key in the simulation_state output variable"""
        # pylint: disable=too-many-statements
        self.simulation_state.model_name.append(self.market.pricing_model.model_name())
        self.simulation_state.run_number.append(self.run_number)
        self.simulation_state.simulation_start_time.append(self.start_time)
        self.simulation_state.day.append(self.day)
        self.simulation_state.block_number.append(self.block_number)
        self.simulation_state.daily_block_number.append(self.daily_block_number)
        self.simulation_state.block_timestamp.append(
            time_utils.block_number_to_datetime(self.start_time, self.block_number, self.time_between_blocks)
            if self.start_time
            else "None"
        )
        self.simulation_state.current_market_datetime.append(
            time_utils.yearfrac_as_datetime(self.start_time, self.market.time) if self.start_time else "None"
        )
        self.simulation_state.current_market_yearfrac.append(self.market.time)
        self.simulation_state.run_trade_number.append(self.run_trade_number)
        self.simulation_state.market_step_size.append(self.market_step_size())
        self.simulation_state.position_duration.append(self.market.position_duration)
        self.simulation_state.target_liquidity.append(self.random_variables.target_liquidity)
        self.simulation_state.fee_percent.append(self.market.fee_percent)
        self.simulation_state.floor_fee.append(self.config.amm.floor_fee)
        self.simulation_state.init_vault_age.append(self.random_variables.init_vault_age)
        self.simulation_state.base_asset_price.append(self.config.market.base_asset_price)
        self.simulation_state.pool_apr.append(self.market.rate)
        self.simulation_state.num_trading_days.append(self.config.simulator.num_trading_days)
        self.simulation_state.num_blocks_per_day.append(self.config.simulator.num_blocks_per_day)
        self.simulation_state.update_market_state(self.market.market_state)
        for agent in self.agents.values():
            self.simulation_state.update_agent_wallet(self.run_trade_number, agent)
        # TODO: This is a HACK to prevent test_sim from failing on market shutdown
        # when the market closes, the share_reserves are 0 (or negative & close to 0) and several logging steps break
        if self.market.market_state.share_reserves > 0:  # there is money in the market
            self.simulation_state.spot_price.append(self.market.spot_price)
        else:
            self.simulation_state.spot_price.append(np.nan)<|MERGE_RESOLUTION|>--- conflicted
+++ resolved
@@ -11,12 +11,8 @@
 
 import elfpy.utils.time as time_utils
 from elfpy.utils.outputs import CustomEncoder
-<<<<<<< HEAD
 from elfpy.types import MarketAction, MarketDeltas, RandomSimulationVariables, SimulationState
-=======
-from elfpy.types import MarketDeltas, RandomSimulationVariables, SimulationState
 from elfpy.utils import config as config_utils
->>>>>>> 2d44c1b7
 
 if TYPE_CHECKING:
     from elfpy.agent import Agent
@@ -128,11 +124,7 @@
         self.market = market
         self.set_rng(config.simulator.rng)
         if random_simulation_variables is None:
-<<<<<<< HEAD
-            self.random_variables = get_random_variables(self.config)
-=======
             self.random_variables = config_utils.get_random_variables(self.config)
->>>>>>> 2d44c1b7
         else:
             self.random_variables = random_simulation_variables
         self.check_vault_apr()
