"""
Pricing models implement automated market makers (AMMs)

TODO: rewrite all functions to have typed inputs
"""

<<<<<<< HEAD
import elfpy.utils.price as price_utils
=======

>>>>>>> 5a1b16e2
import elfpy.utils.time as time_utils


# Currently many functions use >5 arguments.
# These should be packaged up into shared variables, e.g.
#     reserves = (in_reserves, out_reserves)
#     share_prices = (init_share_price, share_price)
# pylint: disable=too-many-arguments


class PricingModel:
    """
    Contains functions for calculating AMM variables

    Base class should not be instantiated on its own; it is assumed that a user will instantiate a child class
    """

    # TODO: Change argument defaults to be None & set inside of def to avoid accidental overwrite
    # TODO: set up member object that owns attributes instead of so many individual instance attributes
    # pylint: disable=too-many-instance-attributes

    def __init__(self, verbose=None):
        """
        Arguments
        ---------
        verbose : bool
            if True, print verbose outputs
        """
        self.verbose = False if verbose is None else verbose

    def calc_in_given_out(
        self,
        out,
        in_reserves,
        out_reserves,
        token_in,
        fee_percent,
        time_remaining,
        init_share_price,
        share_price,
    ):
        """Calculate fees and asset quantity adjustments"""
        raise NotImplementedError

    def calc_out_given_in(
        self,
        in_,
        in_reserves,
        out_reserves,
        token_out,
        fee_percent,
        time_remaining,
        init_share_price,
        share_price,
    ):
        """Calculate fees and asset quantity adjustments"""
        raise NotImplementedError

    def model_name(self):
        """Unique name given to the model, can be based on member variable states"""
        raise NotImplementedError

    def calc_spot_price_from_reserves(
        self, share_reserves, bond_reserves, init_share_price, share_price, time_remaining
    ):
        r"""
        Calculates the spot price of base in terms of bonds.

        The spot price is defined as:

        .. math::
            \begin{align}
            p = (\frac{2y + cz}{\mu z})^{-\tau}
            \end{align}

        Arguments
        ---------
        share_reserves : float
            The reserves of shares in the pool.
        bond_reserves : float
            The reserves of bonds in the pool.
        init_share_price : float
            The share price when the pool was initialized.
        share_price : float
            The current share price.
        time_remaining : float
            The time remaining for the asset (incorporates time stretch).

        Returns
        -------
        float
            The spot price of principal tokens.
        """
<<<<<<< HEAD
        total_reserves = share_price * share_reserves + bond_reserves
        bond_reserves_ = bond_reserves + total_reserves
        return 1 / (((bond_reserves_) / (init_share_price * share_reserves)) ** time_remaining)
=======
        time_elapsed = 1 - time_remaining
        # TODO: fix calc_k_const args
        k = 1  # self._calc_k_const(in_reserves, out_reserves, time_elapsed)  # in_reserves^(1 - t) + out_reserves^(1 - t)
        return k ** (1 / time_elapsed) - in_reserves

    def calc_apy_from_spot_price(self, price, normalized_days_remaining):
        """Returns the APY (decimal) given the current (positive) base asset price and the remaining pool duration"""
        assert price > 0, (
            f"pricing_models.calc_apy_from_spot_price: ERROR: calc_apy_from_spot_price:"
            f" Price argument should be greater than zero, not {price}"
        )
        assert (
            normalized_days_remaining > 0
        ), f"normalized_days_remaining argument should be greater than zero, not {normalized_days_remaining}"
        return (1 - price) / price / normalized_days_remaining  # price = 1 / (1 + r * t)

    def calc_spot_price_from_apy(self, apy_decimal, normalized_days_remaining):
        """Returns the current spot price based on the current APY (decimal) and the remaining pool duration"""
        return 1 / (1 + apy_decimal * normalized_days_remaining)  # price = 1 / (1 + r * t)
>>>>>>> 5a1b16e2

    def calc_apr_from_reserves(
        self,
        share_reserves,
        bond_reserves,
        time_remaining,
        time_stretch,
        init_share_price=1,
        share_price=1,
    ):
        # TODO: Update this comment so that it matches the style of the other comments.
        """
        Returns the apr given reserve amounts
        """
        spot_price = self.calc_spot_price_from_reserves(
            share_reserves,
            bond_reserves,
            time_remaining,
            init_share_price,
            share_price,
        )
        days_remaining = time_utils.time_to_days_remaining(time_remaining, time_stretch)
        apr = price_utils.calc_apr_from_spot_price(spot_price, time_utils.norm_days(days_remaining))
        return apr

    def calc_time_stretch(self, apr):
        """Returns fixed time-stretch value based on current apr (as a decimal)"""
        apr_percent = apr * 100
        return 3.09396 / (0.02789 * apr_percent)


class ElementPricingModel(PricingModel):
    """
    Element v1 pricing model

    Does not use the Yield Bearing Vault `init_share_price` (μ) and `share_price` (c) variables.
    """

    def model_name(self):
        return "Element"

    def calc_in_given_out(
        self,
        out,
        base_reserves,
        bond_reserves,
        token_in,
        fee_percent,
        time_remaining,
        init_share_price=1,
        share_price=1,
    ):
        r"""
        Calculates the amount of an asset that must be provided to receive a
        specified amount of the other asset given the current AMM reserves.

        The input is calculated as:

        .. math::
            in' =
            \begin{cases}
            (\frac{k - (2y + x - \Delta y)^{1 - \tau}})^{\frac{1}{1 - \tau}} - x, &\text{ if } token\_in = \text{"base"} \\
            (k - (x - \Delta x)^{1 - \tau})^{\frac{1}{1 - \tau}} - (2y + x), &\text{ if } token\_in = \text{"pt"}
            \end{cases} \\
            f = 
            \begin{cases}
            (\Delta y - in') \cdot \phi, &\text{ if } token\_in = \text{"base"} \\
            (in' - \Delta x) \cdot \phi, &\text{ if } token\_in = \text{"pt"}
            \end{cases} \\
            in = in' + f

        Arguments
        ---------
        out : float
            The amount of tokens that the user wants to receive. When the user
            wants to pay in bonds, this value should be an amount of base tokens
            rather than an amount of shares.
        base_reserves : float
            The reserves of base in the pool.
        bond_reserves : float
            The reserves of bonds in the pool.
        token_in : str
            The token that the user pays. The only valid values are "base" and
            "pt".
        fee_percent : float
            The percentage of the difference between the amount paid without
            slippage and the amount received that will be added to the input
            as a fee.
        time_remaining : float
            The time remaining for the asset (incorporates time stretch).
        init_share_price : float
            The share price when the pool was initialized. NOTE: For this 
            pricing model, the initial share price must always be one.
        share_price : float
            The current share price. NOTE: For this pricing model, the share 
            price must always be one.

        Returns
        -------
        float
            The amount the user pays without fees or slippage. The units
            are always in terms of bonds or base.
        float
            The amount the user pays with fees and slippage. The units are
            always in terms of bonds or base.
        float
            The amount the user pays with slippage and no fees. The units are
            always in terms of bonds or base.
        float
            The fee the user pays. The units are always in terms of bonds or
            base.
        """

        assert out > 0, f"pricing_models.calc_in_given_out: ERROR: expected out > 0, not {out}!"
        assert (
            base_reserves > 0
        ), f"pricing_models.calc_in_given_out: ERROR: expected base_reserves > 0, not {base_reserves}!"
        assert (
            bond_reserves > 0
        ), f"pricing_models.calc_in_given_out: ERROR: expected bond_reserves > 0, not {bond_reserves}!"
        assert (
            1 >= fee_percent >= 0
        ), f"pricing_models.calc_in_given_out: ERROR: expected 1 >= fee_percent >= 0, not {fee_percent}!"
        assert (
            1 > time_remaining >= 0
        ), f"pricing_models.calc_in_given_out: ERROR: expected 1 > time_remaining >= 0, not {time_remaining}!"
        assert (
            share_price == init_share_price == 1
        ), f"pricing_models.calc_in_given_out: ERROR: expected share_price == init_share_price == 1, not share_price={share_price} and init_share_price={init_share_price}!"

        time_elapsed = 1 - time_remaining
        bond_reserves_ = 2 * bond_reserves + base_reserves
        spot_price = self.calc_spot_price_from_reserves(base_reserves, bond_reserves, 1, 1, time_remaining)
        # We precompute the YieldSpace constant k using the current reserves and
        # share price:
        #
        # k = x**(1 - τ) + (2y + x)**(1 - τ)
        k = price_utils.calc_k_const(base_reserves, bond_reserves, share_price, init_share_price, time_elapsed)
        # Solve for the amount that must be paid to receive the specified amount
        # of the output.
        if token_in == "base":
            d_bonds = out
            # The amount the user pays without fees or slippage is the amount of
            # bonds the user receives times the spot price of base in terms
            # of bonds. If we let p be the conventional spot price, then we can
            # write this as:
            #
            # without_fee_or_slippage = p * d_y
            without_fee_or_slippage = spot_price * d_bonds
            # We solve the YieldSpace invariant for the base required to
            # purchase the requested amount of bonds. We set up the invariant
            # where the user pays d_x' base and receives d_y bonds:
            #
            # (x + d_x')**(1 - t) + (2y + x - d_y)**(1 - t) = k
            #
            # Solving for d_x' gives us the amount of base the user must pay
            # without including fees:
            #
            # d_x' = (k - (2y + x - d_y)**(1 - t))**(1 / (1 - t)) - x
            #
            # without_fee = d_x'
            without_fee = (k - (bond_reserves_ - d_bonds) ** time_elapsed) ** (1 / time_elapsed) - base_reserves
            # The fees are calculated as the difference between the bonds
            # received and the base paid without fees times the fee percentage.
            # This can also be expressed as:
            #
            # fee = phi * (d_y - d_x')
            fee = fee_percent * (d_bonds - without_fee)
        elif token_in == "pt":
            d_base = out
            # The amount the user pays without fees or slippage is the amount of
            # bonds the user receives times the inverse of the spot price
            # of base in terms of bonds. If we let p be the conventional spot
            # price, then we can write this as:
            #
            # without_fee_or_slippage = (1 / p) * d_x
            without_fee_or_slippage = (1 / spot_price) * out
            # We solve the YieldSpace invariant for the bonds required to
            # purchase the requested amount of base. We set up the invariant
            # where the user pays d_y bonds and receives d_x base:
            #
            # (x - d_x)**(1 - t) + (2y + x + d_y')**(1 - t) = k
            #
            # Solving for d_y' gives us the amount of bonds the user must pay
            # without including fees:
            #
            # d_y' = (k - (x - d_x)**(1 - t))**(1 / (1 - t)) - (2y + x)
            #
            # without_fee = d_y'
            without_fee = (k - (base_reserves - d_base) ** time_elapsed) ** (1 / time_elapsed) - bond_reserves_
            # The fees are calculated as the difference between the bonds
            # paid without fees and the base received times the fee percentage.
            # This can also be expressed as:
            #
            # fee = phi * (d_y' - d_x)
            fee = fee_percent * (without_fee - d_base)
        else:
            raise AssertionError(
                f'pricing_models.calc_in_given_out: ERROR: expected token_in to be "base" or "pt", not {token_in}!'
            )
        # To get the amount paid with fees, add the fee to the calculation that
        # excluded fees. Adding the fees results in more tokens paid, which
        # indicates that the fees are working correctly.
        with_fee = without_fee + fee
        if self.verbose:
            print(
                f"pricing_models.calc_in_given_out:"
                f"\n\tout = {out}\n\tbase_reserves = {base_reserves}\n\tbond_reserves = {bond_reserves}"
                f"\n\ttotal_reserves = {base_reserves + bond_reserves}\n\tinit_share_price = {init_share_price}"
                f"\n\tshare_price = {share_price}\n\tfee_percent = {fee_percent}"
                f"\n\ttime_remaining = {time_remaining}\n\ttime_elapsed = {time_elapsed}"
                f"\n\ttoken_in = {token_in}\n\tspot_price = {spot_price}"
                f"\n\tk = {k}\n\twithout_fee_or_slippage = {without_fee_or_slippage}"
                f"\n\twithout_fee = {without_fee}\n\twith_fee = {with_fee}\n\tfee = {fee}"
            )

        # TODO(jalextowle): With some analysis, it seems possible to show that
        # we skip straight from non-negative reals to the complex plane without
        # hitting negative reals.
        #
        # Ensure that the outputs are all non-negative floats. We only need to
        # check without_fee since without_fee_or_slippage will always be a positive
        # float due to the constraints on the inputs, with_fee = without_fee + fee
        # so it is a positive float if without_fee and fee are positive floats, and
        # fee is a positive float due to the constraints on the inputs.
        assert isinstance(
            without_fee, float
        ), f"pricing_models.calc_in_given_out: ERROR: without_fee should be a float, not {type(without_fee)}!"
        assert (
            without_fee >= 0
        ), f"pricing_models.calc_in_given_out: ERROR: without_fee should be non-negative, not {without_fee}!"

        return (without_fee_or_slippage, with_fee, without_fee, fee)

    def calc_out_given_in(
        self,
        in_,
        base_reserves,
        bond_reserves,
        token_out,
        fee_percent,
        time_remaining,
        init_share_price=1,
        share_price=1,
    ):
        r"""
        Calculates the amount of an asset that must be provided to receive a
        specified amount of the other asset given the current AMM reserves.

        The output is calculated as:

        .. math::
            out' =
            \begin{cases}
            (x - (k - (2y + x + \Delta y)^{1 - \tau})^{\frac{1}{1 - \tau}}), &\text{ if } token\_out = \text{"base"} \\
            2y + x - (k - (x + \Delta x)^{1 - \tau})^{\frac{1}{1 - \tau}}, &\text{ if } token\_out = \text{"pt"}
            \end{cases} \\
            f = 
            \begin{cases}
            (\Delta y - out') \cdot \phi, &\text{ if } token\_out = \text{"base"} \\
            (out' - \Delta x) \cdot \phi, &\text{ if } token\_out = \text{"pt"}
            \end{cases} \\
            out = out' + f

        Arguments
        ---------
        in_ : float
            The amount of tokens that the user pays. When users receive bonds,
            this value reflects the base paid.
        base_reserves : float
            The reserves of base in the pool.
        bond_reserves : float
            The reserves of bonds (PT) in the pool.
        token_out : str
            The token that the user receives. The only valid values are "base"
            and "pt".
        fee_percent : float
            The percentage of the difference between the amount paid and the
            amount received without slippage that will be debited from the
            output as a fee.
        time_remaining : float
            The time remaining for the asset (incorporates time stretch).
        init_share_price : float
            The share price when the pool was initialized. NOTE: For this 
            pricing model, the initial share price must always be one.
        share_price : float
            The current share price. NOTE: For this pricing model, the share 
            price must always be one.

        Returns
        -------
        float
            The amount the user receives without fees or slippage. The units
            are always in terms of bonds or base.
        float
            The amount the user receives with fees and slippage. The units are
            always in terms of bonds or base.
        float
            The amount the user receives with slippage and no fees. The units are
            always in terms of bonds or base.
        float
            The fee the user pays. The units are always in terms of bonds or
            base.
        """
        assert in_ > 0, f"pricing_models.calc_out_given_in: ERROR: expected in_ > 0, not {in_}!"
        assert (
            base_reserves > 0
        ), f"pricing_models.calc_out_given_in: ERROR: expected base_reserves > 0, not {base_reserves}!"
        assert (
            bond_reserves > 0
        ), f"pricing_models.calc_out_given_in: ERROR: expected bond_reserves > 0, not {bond_reserves}!"
        assert (
            1 >= fee_percent >= 0
        ), f"pricing_models.calc_out_given_in: ERROR: expected 1 >= fee_percent >= 0, not {fee_percent}!"
        assert (
            1 > time_remaining >= 0
        ), f"pricing_models.calc_out_given_in: ERROR: expected 1 > time_remaining >= 0, not {time_remaining}!"
        assert (
            share_price == init_share_price == 1
        ), f"pricing_models.calc_out_given_in: ERROR: expected share_price == init_share_price == 1, not share_price={share_price} and init_share_price={init_share_price}!"

        time_elapsed = 1 - time_remaining
        bond_reserves_ = 2 * bond_reserves + base_reserves
        spot_price = self.calc_spot_price_from_reserves(base_reserves, bond_reserves, 1, 1, time_remaining)
        # We precompute the YieldSpace constant k using the current reserves and
        # share price:
        #
        # k = x**(1 - τ) + (2y + x)**(1 - τ)
        k = price_utils.calc_k_const(base_reserves, bond_reserves, share_price, init_share_price, time_elapsed)
        # Solve for the amount that received if the specified amount is paid.
        if token_out == "base":
            d_bonds = in_
            # The amount the user pays without fees or slippage is the amount of
            # bonds the user pays times the spot price of base in terms of bonds.
            # If we let p be the conventional spot price, then we can write this
            # as:
            #
            # without_fee_or_slippage = p * d_y
            without_fee_or_slippage = spot_price * d_bonds
            # We solve the YieldSpace invariant for the base received from
            # paying the specified amount of bonds. We set up the invariant
            # where the user pays d_y bonds and receives d_x' base:
            #
            # (x - d_x')**(1 - t) + (2y + x + d_y)**(1 - t) = k
            #
            # Solving for d_x' gives us the amount of base the user must pay
            # without including fees:
            #
            # d_x' = x - (k - (2y + x + d_y)**(1 - t))**(1 / (1 - t))
            #
            # without_fee = d_x'
            without_fee = base_reserves - (k - (bond_reserves_ + d_bonds) ** time_elapsed) ** (1 / time_elapsed)
            # The fees are calculated as the difference between the bonds paid
            # and the base received without fees times the fee percentage. This
            # can also be expressed as:
            #
            # fee = phi * (d_y - d_x')
            fee = fee_percent * (d_bonds - without_fee)
        elif token_out == "pt":
            d_base = in_
            # The amount the user pays without fees or slippage is the amount of
            # base the user pays times the inverse of the spot price of base in
            # terms of bonds. If we let p be the conventional spot price, then
            # we can write this as:
            #
            # without_fee_or_slippage = (1 / p) * d_x
            without_fee_or_slippage = (1 / spot_price) * d_base
            # We solve the YieldSpace invariant for the bonds received from
            # paying the specified amount of base. We set up the invariant
            # where the user pays d_x base and receives d_y' bonds:
            #
            # (x + d_x)**(1 - t) + (2y + x - d_y')**(1 - t) = k
            #
            # Solving for d_x' gives us the amount of base the user must pay
            # without including fees:
            #
            # d_y' = 2y + x - (k - (x + d_x)**(1 - t))**(1 / (1 - t))
            #
            # without_fee = d_x'
            without_fee = bond_reserves_ - (k - (base_reserves + d_base) ** time_elapsed) ** (1 / time_elapsed)
            # The fees are calculated as the difference between the bonds paid
            # and the base received without fees times the fee percentage. This
            # can also be expressed as:
            #
            # fee = phi * (d_y' - d_x)
            fee = fee_percent * (without_fee - d_base)
        else:
            raise AssertionError(
                f'pricing_models.calc_out_given_in: ERROR: expected token_out to be "base" or "pt", not {token_out}!'
            )
        # To get the amount paid with fees, subtract the fee from the
        # calculation that excluded fees. Subtracting the fees results in less
        # tokens received, which indicates that the fees are working correctly.
        with_fee = without_fee - fee
        if self.verbose:
            print(
                f"pricing_models.calc_out_given_in:"
                f"\n\tin_ = {in_}\n\tbase_reserves = {base_reserves}\n\tbond_reserves = {bond_reserves}"
                f"\n\ttotal_reserves = {base_reserves + bond_reserves}\n\tinit_share_price = {init_share_price}"
                f"\n\tshare_price = {share_price}\n\tfee_percent = {fee_percent}"
                f"\n\ttime_remaining = {time_remaining}\n\ttime_elapsed = {time_elapsed}"
                f"\n\ttoken_out = {token_out}\n\tspot_price = {spot_price}"
                f"\n\tk = {k}\n\twithout_fee_or_slippage = {without_fee_or_slippage}"
                f"\n\twithout_fee = {without_fee}\n\twith_fee = {with_fee}\n\tfee = {fee}"
            )

        # TODO(jalextowle): With some analysis, it seems possible to show that
        # we skip straight from non-negative reals to the complex plane without
        # hitting negative reals.
        #
        # Ensure that the outputs are all non-negative floats. We only need to
        # check with_fee since without_fee_or_slippage will always be a positive
        # float due to the constraints on the inputs, without_fee = with_fee + fee
        # so it is a positive float if with_fee and fee are positive floats, and
        # fee is a positive float due to the constraints on the inputs.
        assert isinstance(
            with_fee, float
        ), f"pricing_models.calc_out_given_in: ERROR: with_fee should be a float, not {type(with_fee)}!"
        assert (
            with_fee >= 0
        ), f"pricing_models.calc_out_given_in: ERROR: with_fee should be non-negative, not {with_fee}!"

        return (without_fee_or_slippage, with_fee, without_fee, fee)


class HyperdrivePricingModel(PricingModel):
    """
    Hyperdrive Pricing Model

    This pricing model uses the YieldSpace invariant with modifications to
    enable the base reserves to be deposited into yield bearing vaults
    """

    def model_name(self):
        return "Hyperdrive"

<<<<<<< HEAD
=======
    def open_short(self, trade_details):
        """
        take trade spec & turn it into trade details
        compute wallet update spec with specific details
            will be conditional on the pricing model
        """
        trade_results = self.calc_out_given_in(
            trade_details.trade_amount,
            trade_details.share_reserves,
            trade_details.bond_reserves,
            trade_details.token_out,
            trade_details.fee_percent,
            trade_details.stretched_time_remaining,
            trade_details.init_share_price,
            trade_details.share_price,
        )
        (
            without_fee_or_slippage,
            output_with_fee,
            output_without_fee,
            fee,
        ) = trade_results
        market_deltas = {
            "d_base_asset": -output_with_fee,
            "d_token_asset": trade_details.trade_amount,
            "d_base_asset_slippage": abs(without_fee_or_slippage - output_without_fee),
            "d_token_asset_slippage": 0,
            "d_base_asset_fee": fee,
            "d_token_asset_fee": 0,
            "d_base_asset_orders": 1,
            "d_token_asset_orders": 0,
            "d_base_asset_volume": output_with_fee,
            "d_token_asset_volume": 0,
        }
        # TODO: _in_protocol values should be managed by pricing_model and referenced by user
        max_loss = trade_details.trade_amount - output_with_fee
        wallet_deltas = {
            "base_in_wallet": -1 * max_loss,
            "base_in_protocol": [trade_details.mint_time, max_loss],
            "token_in_wallet": None,
            "token_in_protocol": [trade_details.mint_time, trade_details.trade_amount],
            "fee": [trade_details.mint_time, fee],
        }
        return (market_deltas, wallet_deltas)

    def close_short(self, trade_details):
        """
        take trade spec & turn it into trade details
        compute wallet update spec with specific details
            will be conditional on the pricing model
        """
        trade_results = self.calc_in_given_out(
            trade_details.trade_amount,  # tokens
            trade_details.share_reserves,
            trade_details.bond_reserves,
            trade_details.token_in,  # to be calculated, in base units
            trade_details.fee_percent,
            trade_details.stretched_time_remaining,
            trade_details.init_share_price,
            trade_details.share_price,
        )
        (
            without_fee_or_slippage,
            output_with_fee,
            output_without_fee,
            fee,
        ) = trade_results
        market_deltas = {
            "d_base_asset": output_with_fee,
            "d_token_asset": -trade_details.trade_amount,
            "d_base_asset_slippage": abs(without_fee_or_slippage - output_without_fee),
            "d_token_asset_slippage": 0,
            "d_base_asset_fee": fee,
            "d_token_asset_fee": 0,
            "d_base_asset_orders": 1,
            "d_token_asset_orders": 0,
            "d_base_asset_volume": output_with_fee,
            "d_token_asset_volume": 0,
        }
        # TODO: Add logic:
        # If the user is not closing a full short (i.e. the mint_time balance is not zeroed out)
        # then the user does not get any money into their wallet
        # Right now the user has to close the full short
        wallet_deltas = {
            "base_in_wallet": trade_details.token_in_protocol - output_with_fee,
            "base_in_protocol": [trade_details.mint_time, -trade_details.base_in_protocol],
            "token_in_wallet": [trade_details.mint_time, 0],
            "token_in_protocol": [trade_details.mint_time, -trade_details.trade_amount],
            "fee": [trade_details.mint_time, fee],
        }
        return (market_deltas, wallet_deltas)

    def open_long(self, trade_details):
        """
        take trade spec & turn it into trade details
        compute wallet update spec with specific details
            will be conditional on the pricing model
        """
        # test trade spec = {'trade_amount': 100, 'direction': 'out', 'token_in': 'base', 'mint_time': -1}
        # logic: use calcOutGivenIn because we want to buy unknown PT with known base
        #        use current mint time because this is a fresh
        trade_results = self.calc_out_given_in(
            trade_details.trade_amount,
            trade_details.share_reserves,
            trade_details.bond_reserves,
            trade_details.token_out,
            trade_details.fee_percent,
            trade_details.stretched_time_remaining,
            trade_details.init_share_price,
            trade_details.share_price,
        )
        (
            without_fee_or_slippage,
            output_with_fee,
            output_without_fee,
            fee,
        ) = trade_results
        market_deltas = {
            "d_base_asset": trade_details.trade_amount,
            "d_token_asset": -output_with_fee,
            "d_base_asset_slippage": 0,
            "d_token_asset_slippage": abs(without_fee_or_slippage - output_without_fee),
            "d_base_asset_fee": 0,
            "d_token_asset_fee": fee,
            "d_base_asset_orders": 0,
            "d_token_asset_orders": 1,
            "d_base_asset_volume": 0,
            "d_token_asset_volume": output_with_fee,
        }
        wallet_deltas = {
            "base_in_wallet": -trade_details.trade_amount,
            "base_in_protocol": [trade_details.mint_time, 0],
            "token_in_wallet": [trade_details.mint_time, output_with_fee],
            "token_in_protocol": [trade_details.mint_time, 0],
            "fee": [trade_details.mint_time, fee],
        }
        return market_deltas, wallet_deltas

    def close_long(self, trade_details):
        """
        take trade spec & turn it into trade details
        compute wallet update spec with specific details
            will be conditional on the pricing model
        """
        trade_results = self.calc_out_given_in(
            trade_details.trade_amount,
            trade_details.share_reserves,
            trade_details.bond_reserves,
            trade_details.token_out,
            trade_details.fee_percent,
            trade_details.stretched_time_remaining,
            trade_details.init_share_price,
            trade_details.share_price,
        )
        (
            without_fee_or_slippage,
            output_with_fee,
            output_without_fee,
            fee,
        ) = trade_results
        market_deltas = {
            "d_base_asset": -output_with_fee,
            "d_token_asset": trade_details.trade_amount,
            "d_base_asset_slippage": abs(without_fee_or_slippage - output_without_fee),
            "d_token_asset_slippage": 0,
            "d_base_asset_fee": fee,
            "d_token_asset_fee": 0,
            "d_base_asset_orders": 1,
            "d_token_asset_orders": 0,
            "d_base_asset_volume": output_with_fee,
            "d_token_asset_volume": 0,
        }
        wallet_deltas = {
            "base_in_wallet": output_with_fee,
            "base_in_protocol": [trade_details.mint_time, 0],
            "token_in_wallet": [trade_details.mint_time, -1 * trade_details.trade_amount],
            "token_in_protocol": [trade_details.mint_time, 0],
            "fee": [trade_details.mint_time, fee],
        }
        return market_deltas, wallet_deltas

>>>>>>> 5a1b16e2
    def calc_in_given_out(
        self,
        out,
        share_reserves,
        bond_reserves,
        token_in,
        fee_percent,
        time_remaining,
        init_share_price,
        share_price,
    ):
        r"""
        Calculates the amount of an asset that must be provided to receive a
        specified amount of the other asset given the current AMM reserves.

        The input is calculated as:

        .. math::
            in' =
            \begin{cases}
<<<<<<< HEAD
            c (\frac{1}{\mu} (\frac{k - (2y + cz - \Delta y)^{1 - \tau}}{\frac{c}{\mu}})^{\frac{1}{1 - \tau}} - z), &\text{ if } token\_in = \text{"base"} \\
            (k - \frac{c}{\mu} (\mu * (z - \Delta z))^{1 - \tau})^{\frac{1}{1 - \tau}} - (2y + cz), &\text{ if } token\_in = \text{"pt"}
=======
            c (\frac{1}{\mu} (\frac{k - (2y + cz - \Delta y)^{1-t}}{\frac{c}{\mu}})^{\frac{1}{1-t}} - z),
            &\text{ if } token\_in = \text{"base"} \\
            (k - \frac{c}{\mu} (\mu * (z - \Delta z))^{1 - t})^{\frac{1}{1 - t}} - (2y + cz),
            &\text{ if } token\_in = \text{"pt"}
>>>>>>> 5a1b16e2
            \end{cases} \\
            f =
            \begin{cases}
            (1 - \frac{1}{(\frac{2y + cz}{\mu z})^{\tau}}) \phi \Delta y, &\text{ if } token\_in = \text{"base"} \\
            (\frac{2y + cz}{\mu z})^{\tau} - 1) \phi (c \Delta z), &\text{ if } token\_in = \text{"pt"}
            \end{cases} \\
            in = in' + f

        Arguments
        ---------
        out : float
            The amount of tokens that the user wants to receive. When the user
            wants to pay in bonds, this value should be an amount of base tokens
            rather than an amount of shares.
        share_reserves : float
            The reserves of shares in the pool.
        bond_reserves : float
            The reserves of bonds in the pool.
        token_in : str
            The token that the user pays. The only valid values are "base" and
            "pt".
        fee_percent : float
            The percentage of the difference between the amount paid without
            slippage and the amount received that will be added to the input
            as a fee.
        time_remaining : float
            The time remaining for the asset (incorporates time stretch).
        init_share_price : float
            The share price when the pool was initialized.
        share_price : float
            The current share price.

        Returns
        -------
        float
            The amount the user pays without fees or slippage. The units
            are always in terms of bonds or base.
        float
            The amount the user pays with fees and slippage. The units are
            always in terms of bonds or base.
        float
            The amount the user pays with slippage and no fees. The units are
            always in terms of bonds or base.
        float
            The fee the user pays. The units are always in terms of bonds or
            base.
        """
        assert out > 0, f"pricing_models.calc_in_given_out: ERROR: expected out > 0, not {out}!"
        assert (
            share_reserves > 0
        ), f"pricing_models.calc_in_given_out: ERROR: expected share_reserves > 0, not {share_reserves}!"
        assert (
            bond_reserves > 0
        ), f"pricing_models.calc_in_given_out: ERROR: expected bond_reserves > 0, not {bond_reserves}!"
        assert (
            1 >= fee_percent >= 0
        ), f"pricing_models.calc_in_given_out: ERROR: expected 1 >= fee_percent >= 0, not {fee_percent}!"
        assert (
            1 > time_remaining >= 0
        ), f"pricing_models.calc_in_given_out: ERROR: expected 1 > time_remaining >= 0, not {time_remaining}!"
<<<<<<< HEAD
        assert (
            share_price >= init_share_price >= 1
        ), f"pricing_models.calc_in_given_out: ERROR: expected share_price >= init_share_price >= 1, not share_price={share_price} and init_share_price={init_share_price}!"

        time_elapsed = 1 - time_remaining
        scale = share_price / init_share_price
        total_reserves = share_price * share_reserves + bond_reserves
        spot_price = self.calc_spot_price_from_reserves(
            share_reserves,
            bond_reserves,
            init_share_price,
            share_price,
            time_remaining,
        )
=======
        assert share_price >= init_share_price >= 1, (
            f"pricing_models.calc_in_given_out: ERROR:"
            f" expected share_price >= init_share_price >= 1, not share_price={share_price}"
            f" and init_share_price={init_share_price}!"
        )
        # TODO: Break this function up to use private class functions
        # pylint: disable=too-many-locals
        time_elapsed = 1 - time_remaining
        scale = share_price / init_share_price
        total_reserves = share_price * share_reserves + bond_reserves
        spot_price = self.calc_spot_price(share_reserves, bond_reserves, init_share_price, share_price, time_remaining)
>>>>>>> 5a1b16e2
        # We precompute the YieldSpace constant k using the current reserves and
        # share price:
        #
        # k = (c / μ) * (μ * z)**(1 - τ) + (2y + cz)**(1 - τ)
        k = price_utils.calc_k_const(share_reserves, bond_reserves, share_price, init_share_price, time_elapsed)
        if token_in == "base":
            in_reserves = share_reserves
            out_reserves = bond_reserves + total_reserves
            d_bonds = out
            # The amount the user pays without fees or slippage is simply
            # the amount of bonds the user would receive times the spot price of
            # base in terms of bonds. If we let p be the conventional spot price,
            # then we can write this as:
            #
            # without_fee_or_slippage = p * d_y
            without_fee_or_slippage = spot_price * d_bonds
            # We solve the YieldSpace invariant for the base paid for the
            # requested amount of bonds. We set up the invariant where the user
            # pays d_z' shares and receives d_y bonds:
            #
            # (c / μ) * (μ * (z + d_z'))**(1 - t) + (2y + cz - d_y)**(1 - t) = k
            #
            # Solving for d_z' gives us the amount of shares the user pays
            # without including fees:
            #
            # d_z' = (1 / μ) * ((k - (2y + cz - d_y)**(1 - t)) / (c / μ))**(1 / (1 - t)) - z
            #
            # We really want to know the value of d_x', the amount of base the
            # user pays. This is given by d_x' = c * d_z'.
            #
            # without_fee = d_x'
            without_fee = (
                (1 / init_share_price)
                * pow(
                    (k - pow(out_reserves - d_bonds, time_elapsed)) / scale,
                    1 / time_elapsed,
                )
                - in_reserves
            ) * share_price
            # The fees are calculated as the difference between the bonds
            # received and the base paid without slippage times the fee
            # percentage. This can also be expressed as:
            #
            # fee = (1 - p) * φ * d_y
            fee = (1 - spot_price) * fee_percent * d_bonds
        elif token_in == "pt":
            in_reserves = bond_reserves + total_reserves
            out_reserves = share_reserves
            d_shares = out / share_price
            # The amount the user pays without fees or slippage is simply the
            # amount of base the user would receive times the inverse of the
            # spot price of base in terms of bonds. The amount of base the user
            # receives is given by c * d_z where d_z is the number of shares the
            # pool will need to unwrap to give the user their base. If we let p
            # be the conventional spot price, then we can write this as:
            #
            # without_fee_or_slippage = (1 / p) * c * d_z
            without_fee_or_slippage = (1 / spot_price) * share_price * d_shares
            # We solve the YieldSpace invariant for the bonds paid to receive
            # the requested amount of base. We set up the invariant where the
            # user pays d_y' bonds and receives d_z shares:
            #
            # (c / μ) * (μ * (z - d_z))**(1 - τ) + (2y + cz + d_y')**(1 - τ) = k
            #
            # Solving for d_y' gives us the amount of bonds the user must pay
            # without including fees:
            #
            # d_y' = (k - (c / μ) * (μ * (z - d_z))**(1 - τ))**(1 / (1 - τ)) - (2y + cz)
            #
            # without_fee = d_y'
            without_fee = (
                pow(
                    k - scale * pow((init_share_price * (out_reserves - d_shares)), time_elapsed),
                    1 / time_elapsed,
                )
                - in_reserves
            )
            # The fees are calculated as the difference between the bonds paid
            # without slippage and the base received times the fee percentage.
            # This can also be expressed as:
            #
            # fee = ((1 / p) - 1) * φ * c * d_z
            fee = ((1 / spot_price) - 1) * fee_percent * share_price * d_shares
        else:
            raise AssertionError(
<<<<<<< HEAD
                f'pricing_models.calc_in_given_out: ERROR: expected token_in to be "base" or "pt", not {token_in}!'
=======
                f"pricing_models.calc_in_given_out: ERROR: "
                f'expected token_in == "base" or token_in == "pt", not {token_in}!'
>>>>>>> 5a1b16e2
            )
        # To get the amount paid with fees, add the fee to the calculation that
        # excluded fees. Adding the fees results in more tokens paid, which
        # indicates that the fees are working correctly.
        with_fee = without_fee + fee

        # TODO(jalextowle): With some analysis, it seems possible to show that
        # we skip straight from non-negative reals to the complex plane without
        # hitting negative reals.
        #
        # Ensure that the outputs are all non-negative floats. We only need to
        # check without_fee since without_fee_or_slippage will always be a positive
        # float due to the constraints on the inputs, with_fee = without_fee + fee
        # so it is a positive float if without_fee and fee are positive floats, and
        # fee is a positive float due to the constraints on the inputs.
        assert fee >= 0, (
            f"pricing_models.calc_in_given_out: ERROR: Fee should not be negative!"
            f"\n\tout={out}\n\tshare_reserves={share_reserves}\n\tbond_reserves={bond_reserves}"
            f"\n\ttotal_reserves={total_reserves}\n\tinit_share_price={init_share_price}"
            f"\n\tshare_price={share_price}\n\tscale={scale}\n\tfee_percent={fee_percent}"
            f"\n\ttime_remaining={time_remaining}\n\ttime_elapsed={time_elapsed}"
            f"\n\tin_reserves={in_reserves}\n\tout_reserves={out_reserves}\n\ttoken_in={token_in}"
            f"\n\tspot_price={spot_price}\n\tk={k}\n\twithout_fee_or_slippage={without_fee_or_slippage}"
            f"\n\twithout_fee={without_fee}\n\tfee={fee}"
        )
        assert isinstance(without_fee, float), (
            f"pricing_models.calc_in_given_out: ERROR: without_fee should be a float, not {type(without_fee)}!"
            f"\n\tout={out}\n\tshare_reserves={share_reserves}\n\tbond_reserves={bond_reserves}"
            f"\n\ttotal_reserves={total_reserves}\n\tinit_share_price={init_share_price}"
            f"\n\tshare_price={share_price}\n\tscale={scale}\n\tfee_percent={fee_percent}"
            f"\n\ttime_remaining={time_remaining}\n\ttime_elapsed={time_elapsed}"
            f"\n\tin_reserves={in_reserves}\n\tout_reserves={out_reserves}\n\ttoken_in={token_in}"
            f"\n\tspot_price={spot_price}\n\tk={k}\n\twithout_fee_or_slippage={without_fee_or_slippage}"
            f"\n\twithout_fee={without_fee}\n\tfee={fee}"
        )
        assert without_fee >= 0, (
            f"pricing_models.calc_in_given_out: ERROR: without_fee should be non-negative, not {without_fee}!"
            f"\n\tout={out}\n\tshare_reserves={share_reserves}\n\tbond_reserves={bond_reserves}"
            f"\n\ttotal_reserves={total_reserves}\n\tinit_share_price={init_share_price}"
            f"\n\tshare_price={share_price}\n\tscale={scale}\n\tfee_percent={fee_percent}"
            f"\n\ttime_remaining={time_remaining}\n\ttime_elapsed={time_elapsed}"
            f"\n\tin_reserves={in_reserves}\n\tout_reserves={out_reserves}\n\ttoken_in={token_in}"
            f"\n\tspot_price={spot_price}\n\tk={k}\n\twithout_fee_or_slippage={without_fee_or_slippage}"
            f"\n\twithout_fee={without_fee}\n\tfee={fee}"
        )

        return (without_fee_or_slippage, with_fee, without_fee, fee)

    # TODO: The high slippage tests in tests/test_pricing_model.py should
    # arguably have much higher slippage. This is something we should
    # consider more when thinking about the use of a time stretch parameter.
    def calc_out_given_in(
        self,
        in_,
        share_reserves,
        bond_reserves,
        token_out,
        fee_percent,
        time_remaining,
        init_share_price,
        share_price,
    ):
        r"""
        Calculates the amount of an asset that must be provided to receive a
        specified amount of the other asset given the current AMM reserves.

        The output is calculated as:

        .. math::
            out' =
            \begin{cases}
<<<<<<< HEAD
            c (z - \frac{1}{\mu} (\frac{k - (2y + cz + \Delta y)^{1 - \tau}}{\frac{c}{\mu}})^{\frac{1}{1 - \tau}}), &\text{ if } token\_out = \text{"base"} \\
            2y + cz - (k - \frac{c}{\mu} (\mu (z + \Delta z))^{1 - \tau})^{\frac{1}{1 - \tau}}, &\text{ if } token\_out = \text{"pt"}
=======
            c (z - \frac{1}{\mu} (\frac{k - (2y + cz + \Delta y)^{1 - t}}{\frac{c}{\mu}})^{\frac{1}{1 - t}}),
            &\text{ if } token\_out = \text{"base"} \\
            2y + cz - (k - \frac{c}{\mu} (\mu (z + \Delta z))^{1 - t})^{\frac{1}{1 - t}},
            &\text{ if } token\_out = \text{"pt"}
>>>>>>> 5a1b16e2
            \end{cases} \\
            f = 
            \begin{cases}
            (1 - \frac{1}{(\frac{2y + cz}{\mu z})^{\tau}}) \phi \Delta y, &\text{ if } token\_out = \text{"base"} \\
            (\frac{2y + cz}{\mu z})^{\tau} - 1) \phi (c \Delta z), &\text{ if } token\_out = \text{"pt"}
            \end{cases} \\
            out = out' + f

        Arguments
        ---------
        in_ : float
            The amount of tokens that the user pays. When users receive bonds,
            this value reflects the base paid.
        share_reserves : float
            The reserves of shares in the pool.
        bond_reserves : float
            The reserves of bonds (PT) in the pool.
        token_out : str
            The token that the user receives. The only valid values are "base"
            and "pt".
        fee_percent : float
            The percentage of the difference between the amount paid and the
            amount received without slippage that will be debited from the
            output as a fee.
        time_remaining : float
            The time remaining for the asset (incorporates time stretch).
        init_share_price : float
            The share price when the pool was initialized.
        share_price : float
            The current share price.

        Returns
        -------
        float
            The amount the user receives without fees or slippage. The units
            are always in terms of bonds or base.
        float
            The amount the user receives with fees and slippage. The units are
            always in terms of bonds or base.
        float
            The amount the user receives with slippage and no fees. The units are
            always in terms of bonds or base.
        float
            The fee the user pays. The units are always in terms of bonds or
            base.
        """
        assert in_ > 0, f"pricing_models.calc_out_given_in: ERROR: expected in_ > 0, not {in_}!"
        assert (
            share_reserves > 0
        ), f"pricing_models.calc_out_given_in: ERROR: expected share_reserves > 0, not {share_reserves}!"
        assert (
            bond_reserves > 0
        ), f"pricing_models.calc_out_given_in: ERROR: expected bond_reserves > 0, not {bond_reserves}!"
        assert (
            1 >= fee_percent >= 0
        ), f"pricing_models.calc_out_given_in: ERROR: expected 1 >= fee_percent >= 0, not {fee_percent}!"
        assert (
            1 > time_remaining >= 0
        ), f"pricing_models.calc_out_given_in: ERROR: expected 1 > time_remaining >= 0, not {time_remaining}!"
<<<<<<< HEAD
        assert (
            share_price >= init_share_price >= 1
        ), f"pricing_models.calc_out_given_in: ERROR: expected share_price >= init_share_price >= 1, not share_price={share_price} and init_share_price={init_share_price}!"

        scale = share_price / init_share_price
        time_elapsed = 1 - time_remaining
        total_reserves = share_price * share_reserves + bond_reserves
        spot_price = self.calc_spot_price_from_reserves(
            share_reserves, bond_reserves, init_share_price, share_price, time_remaining
        )
=======
        assert share_price >= init_share_price >= 1, (
            f"pricing_models.calc_out_given_in: ERROR: expected share_price >= init_share_price >= 1, "
            f"not share_price={share_price} and init_share_price={init_share_price}!"
        )
        # TODO: Break this function up to use private class functions
        # pylint: disable=too-many-locals
        scale = share_price / init_share_price
        time_elapsed = 1 - time_remaining
        total_reserves = share_price * share_reserves + bond_reserves
        spot_price = self.calc_spot_price(share_reserves, bond_reserves, init_share_price, share_price, time_remaining)
>>>>>>> 5a1b16e2
        # We precompute the YieldSpace constant k using the current reserves and
        # share price:
        #
        # k = (c / μ) * (μ * z)**(1 - τ) + (2y + cz)**(1 - τ)
        k = price_utils.calc_k_const(share_reserves, bond_reserves, share_price, init_share_price, time_elapsed)
        if token_out == "base":
            d_bonds = in_
            in_reserves = bond_reserves + total_reserves
            out_reserves = share_reserves
            # The amount the user would receive without fees or slippage is the
            # amount of bonds the user pays times the spot price of base in
            # terms of bonds. If we let p be the conventional spot price, then
            # we can write this as:
            #
            # p * d_y
            without_fee_or_slippage = spot_price * d_bonds
            # We solve the YieldSpace invariant for the base received from
            # selling the specified amount of bonds. We set up the invariant
            # where the user pays d_y bonds and receives d_z' shares:
            #
            # (c / μ) * (μ * (z - d_z'))**(1 - τ) + (2y + cz + d_y)**(1 - τ) = k
            #
            # Solving for d_z' gives us the amount of shares the user receives
            # without fees:
            #
            # d_z' = z - (1 / μ) * ((k - (2y + cz + d_y)**(1 - τ)) / (c / μ))**(1 / (1 - τ))
            #
            # We really want to know the value of d_x', the amount of base the
            # user receives without fees. This is given by d_x' = c * d_z'.
            #
            # without_fee = d_x'
            without_fee = (
                share_reserves
                - (1 / init_share_price) * ((k - (in_reserves + d_bonds) ** time_elapsed) / scale) ** (1 / time_elapsed)
            ) * share_price
            # The fees are calculated as the difference between the bonds paid
            # and the base received without slippage times the fee percentage.
            # This can also be expressed as:
            #
            # fee = (1 - p) * φ * d_y
            fee = (1 - spot_price) * fee_percent * d_bonds
            with_fee = without_fee - fee
        elif token_out == "pt":
            d_shares = in_ / share_price  # convert from base_asset to z (x=cz)
            in_reserves = share_reserves
            out_reserves = bond_reserves + total_reserves
            # The amount the user would receive without fees or slippage is
            # the amount of base the user pays times inverse of the spot price
            # of base in terms of bonds. If we let p be the conventional spot
            # price, then we can write this as:
            #
            # (1 / p) * c * d_z
            without_fee_or_slippage = (1 / spot_price) * share_price * d_shares
            # We solve the YieldSpace invariant for the bonds received from
            # paying the specified amount of base. We set up the invariant where
            # the user pays d_z shares and receives d_y' bonds:
            #
            # (c / μ) * (μ * (z + d_z))**(1 - τ) + (2y + cz - d_y')**(1 - τ) = k
            #
            # Solving for d_y' gives us the amount of bonds the user receives
            # without including fees:
            #
            # d_y' = 2y + cz - (k - (c / μ) * (μ * (z + d_z))**(1 - τ))**(1 / (1 - τ))
            without_fee = out_reserves - pow(
                k - scale * pow(init_share_price * (in_reserves + d_shares), time_elapsed), 1 / time_elapsed
            )
            # The fees are calculated as the difference between the bonds
            # received without slippage and the base paid times the fee
            # percentage. This can also be expressed as:
            #
            # ((1 / p) - 1) * φ * c * d_z
            fee = ((1 / spot_price) - 1) * fee_percent * share_price * d_shares
        else:
            raise AssertionError(
                f'pricing_models.calc_out_given_in: ERROR: expected token_out to be "base" or "pt", not {token_out}!'
            )
        # To get the amount paid with fees, subtract the fee from the
        # calculation that excluded fees. Subtracting the fees results in less
        # tokens received, which indicates that the fees are working correctly.
        with_fee = without_fee - fee

        # TODO(jalextowle): With some analysis, it seems possible to show that
        # we skip straight from non-negative reals to the complex plane without
        # hitting negative reals.
        #
        # Ensure that the outputs are all non-negative floats. We only need to
        # check with_fee since without_fee_or_slippage will always be a positive
        # float due to the constraints on the inputs, without_fee = with_fee + fee
        # so it is a positive float if with_fee and fee are positive floats, and
        # fee is a positive float due to the constraints on the inputs.
<<<<<<< HEAD
        assert fee >= 0, (
            f"pricing_models.calc_out_given_in: ERROR: Fee should not be negative!"
            f"\n\tin_={in_}\n\tshare_reserves={share_reserves}\n\tbond_reserves={bond_reserves}"
            f"\n\ttotal_reserves={total_reserves}\n\tinit_share_price={init_share_price}"
            f"\n\tshare_price={share_price}\n\tscale={scale}\n\tfee_percent={fee_percent}"
            f"\n\ttime_remaining={time_remaining}\n\ttime_elapsed={time_elapsed}"
            f"\n\tin_reserves={in_reserves}\n\tout_reserves={out_reserves}\n\ttoken_out={token_out}"
            f"\n\tspot_price={spot_price}\n\tk={k}\n\twithout_fee_or_slippage={without_fee_or_slippage}"
            f"\n\twithout_fee={without_fee}\n\tfee={fee}"
        )
        assert isinstance(with_fee, float), (
            f"pricing_models.calc_out_given_in: ERROR: with_fee should be a float, not {type(with_fee)}!"
            f"\n\tin_={in_}\n\tshare_reserves={share_reserves}\n\tbond_reserves={bond_reserves}"
            f"\n\ttotal_reserves={total_reserves}\n\tinit_share_price={init_share_price}"
            f"\n\tshare_price={share_price}\n\tscale={scale}\n\tfee_percent={fee_percent}"
            f"\n\ttime_remaining={time_remaining}\n\ttime_elapsed={time_elapsed}"
            f"\n\tin_reserves={in_reserves}\n\tout_reserves={out_reserves}\n\ttoken_out={token_out}"
            f"\n\tspot_price={spot_price}\n\tk={k}\n\twithout_fee_or_slippage={without_fee_or_slippage}"
            f"\n\twithout_fee={without_fee}\n\tfee={fee}"
        )
        assert with_fee >= 0, (
            f"pricing_models.calc_out_given_in: ERROR: with_fee should be non-negative, not {with_fee}!"
            f"\n\tin_={in_}\n\tshare_reserves={share_reserves}\n\tbond_reserves={bond_reserves}"
            f"\n\ttotal_reserves={total_reserves}\n\tinit_share_price={init_share_price}"
            f"\n\tshare_price={share_price}\n\tscale={scale}\n\tfee_percent={fee_percent}"
            f"\n\ttime_remaining={time_remaining}\n\ttime_elapsed={time_elapsed}"
            f"\n\tin_reserves={in_reserves}\n\tout_reserves={out_reserves}\n\ttoken_out={token_out}"
            f"\n\tspot_price={spot_price}\n\tk={k}\n\twithout_fee_or_slippage={without_fee_or_slippage}"
            f"\n\twithout_fee={without_fee}\n\tfee={fee}"
        )
=======
        assert isinstance(
            with_fee, float
        ), f"pricing_models.calc_out_given_in: ERROR: with_fee should be a float, not {type(with_fee)}!"
        assert (
            with_fee >= 0
        ), f"pricing_models.calc_out_given_in: ERROR: with_fee should be non-negative, not {with_fee}!"

        return (without_fee_or_slippage, with_fee, without_fee, fee)

    def calc_spot_price(self, share_reserves, bond_reserves, init_share_price, share_price, time_remaining):
        r"""
        Calculates the spot price of a principal token in terms of the base asset.

        The spot price is defined as:

        .. math::
            \begin{align}
            p = (\frac{2y + cz}{\mu z})^{t}
            \end{align}

        Arguments
        ---------
        share_reserves : float
            The reserves of shares in the pool.
        bond_reserves : float
            The reserves of bonds in the pool.
        init_share_price : float
            The share price when the pool was initialized.
        share_price : float
            The current share price.
        time_remaining : float
            The time remaining for the asset (incorporates time stretch).
>>>>>>> 5a1b16e2

        return (without_fee_or_slippage, with_fee, without_fee, fee)<|MERGE_RESOLUTION|>--- conflicted
+++ resolved
@@ -4,11 +4,8 @@
 TODO: rewrite all functions to have typed inputs
 """
 
-<<<<<<< HEAD
+
 import elfpy.utils.price as price_utils
-=======
-
->>>>>>> 5a1b16e2
 import elfpy.utils.time as time_utils
 
 
@@ -102,31 +99,9 @@
         float
             The spot price of principal tokens.
         """
-<<<<<<< HEAD
         total_reserves = share_price * share_reserves + bond_reserves
         bond_reserves_ = bond_reserves + total_reserves
         return 1 / (((bond_reserves_) / (init_share_price * share_reserves)) ** time_remaining)
-=======
-        time_elapsed = 1 - time_remaining
-        # TODO: fix calc_k_const args
-        k = 1  # self._calc_k_const(in_reserves, out_reserves, time_elapsed)  # in_reserves^(1 - t) + out_reserves^(1 - t)
-        return k ** (1 / time_elapsed) - in_reserves
-
-    def calc_apy_from_spot_price(self, price, normalized_days_remaining):
-        """Returns the APY (decimal) given the current (positive) base asset price and the remaining pool duration"""
-        assert price > 0, (
-            f"pricing_models.calc_apy_from_spot_price: ERROR: calc_apy_from_spot_price:"
-            f" Price argument should be greater than zero, not {price}"
-        )
-        assert (
-            normalized_days_remaining > 0
-        ), f"normalized_days_remaining argument should be greater than zero, not {normalized_days_remaining}"
-        return (1 - price) / price / normalized_days_remaining  # price = 1 / (1 + r * t)
-
-    def calc_spot_price_from_apy(self, apy_decimal, normalized_days_remaining):
-        """Returns the current spot price based on the current APY (decimal) and the remaining pool duration"""
-        return 1 / (1 + apy_decimal * normalized_days_remaining)  # price = 1 / (1 + r * t)
->>>>>>> 5a1b16e2
 
     def calc_apr_from_reserves(
         self,
@@ -563,190 +538,6 @@
     def model_name(self):
         return "Hyperdrive"
 
-<<<<<<< HEAD
-=======
-    def open_short(self, trade_details):
-        """
-        take trade spec & turn it into trade details
-        compute wallet update spec with specific details
-            will be conditional on the pricing model
-        """
-        trade_results = self.calc_out_given_in(
-            trade_details.trade_amount,
-            trade_details.share_reserves,
-            trade_details.bond_reserves,
-            trade_details.token_out,
-            trade_details.fee_percent,
-            trade_details.stretched_time_remaining,
-            trade_details.init_share_price,
-            trade_details.share_price,
-        )
-        (
-            without_fee_or_slippage,
-            output_with_fee,
-            output_without_fee,
-            fee,
-        ) = trade_results
-        market_deltas = {
-            "d_base_asset": -output_with_fee,
-            "d_token_asset": trade_details.trade_amount,
-            "d_base_asset_slippage": abs(without_fee_or_slippage - output_without_fee),
-            "d_token_asset_slippage": 0,
-            "d_base_asset_fee": fee,
-            "d_token_asset_fee": 0,
-            "d_base_asset_orders": 1,
-            "d_token_asset_orders": 0,
-            "d_base_asset_volume": output_with_fee,
-            "d_token_asset_volume": 0,
-        }
-        # TODO: _in_protocol values should be managed by pricing_model and referenced by user
-        max_loss = trade_details.trade_amount - output_with_fee
-        wallet_deltas = {
-            "base_in_wallet": -1 * max_loss,
-            "base_in_protocol": [trade_details.mint_time, max_loss],
-            "token_in_wallet": None,
-            "token_in_protocol": [trade_details.mint_time, trade_details.trade_amount],
-            "fee": [trade_details.mint_time, fee],
-        }
-        return (market_deltas, wallet_deltas)
-
-    def close_short(self, trade_details):
-        """
-        take trade spec & turn it into trade details
-        compute wallet update spec with specific details
-            will be conditional on the pricing model
-        """
-        trade_results = self.calc_in_given_out(
-            trade_details.trade_amount,  # tokens
-            trade_details.share_reserves,
-            trade_details.bond_reserves,
-            trade_details.token_in,  # to be calculated, in base units
-            trade_details.fee_percent,
-            trade_details.stretched_time_remaining,
-            trade_details.init_share_price,
-            trade_details.share_price,
-        )
-        (
-            without_fee_or_slippage,
-            output_with_fee,
-            output_without_fee,
-            fee,
-        ) = trade_results
-        market_deltas = {
-            "d_base_asset": output_with_fee,
-            "d_token_asset": -trade_details.trade_amount,
-            "d_base_asset_slippage": abs(without_fee_or_slippage - output_without_fee),
-            "d_token_asset_slippage": 0,
-            "d_base_asset_fee": fee,
-            "d_token_asset_fee": 0,
-            "d_base_asset_orders": 1,
-            "d_token_asset_orders": 0,
-            "d_base_asset_volume": output_with_fee,
-            "d_token_asset_volume": 0,
-        }
-        # TODO: Add logic:
-        # If the user is not closing a full short (i.e. the mint_time balance is not zeroed out)
-        # then the user does not get any money into their wallet
-        # Right now the user has to close the full short
-        wallet_deltas = {
-            "base_in_wallet": trade_details.token_in_protocol - output_with_fee,
-            "base_in_protocol": [trade_details.mint_time, -trade_details.base_in_protocol],
-            "token_in_wallet": [trade_details.mint_time, 0],
-            "token_in_protocol": [trade_details.mint_time, -trade_details.trade_amount],
-            "fee": [trade_details.mint_time, fee],
-        }
-        return (market_deltas, wallet_deltas)
-
-    def open_long(self, trade_details):
-        """
-        take trade spec & turn it into trade details
-        compute wallet update spec with specific details
-            will be conditional on the pricing model
-        """
-        # test trade spec = {'trade_amount': 100, 'direction': 'out', 'token_in': 'base', 'mint_time': -1}
-        # logic: use calcOutGivenIn because we want to buy unknown PT with known base
-        #        use current mint time because this is a fresh
-        trade_results = self.calc_out_given_in(
-            trade_details.trade_amount,
-            trade_details.share_reserves,
-            trade_details.bond_reserves,
-            trade_details.token_out,
-            trade_details.fee_percent,
-            trade_details.stretched_time_remaining,
-            trade_details.init_share_price,
-            trade_details.share_price,
-        )
-        (
-            without_fee_or_slippage,
-            output_with_fee,
-            output_without_fee,
-            fee,
-        ) = trade_results
-        market_deltas = {
-            "d_base_asset": trade_details.trade_amount,
-            "d_token_asset": -output_with_fee,
-            "d_base_asset_slippage": 0,
-            "d_token_asset_slippage": abs(without_fee_or_slippage - output_without_fee),
-            "d_base_asset_fee": 0,
-            "d_token_asset_fee": fee,
-            "d_base_asset_orders": 0,
-            "d_token_asset_orders": 1,
-            "d_base_asset_volume": 0,
-            "d_token_asset_volume": output_with_fee,
-        }
-        wallet_deltas = {
-            "base_in_wallet": -trade_details.trade_amount,
-            "base_in_protocol": [trade_details.mint_time, 0],
-            "token_in_wallet": [trade_details.mint_time, output_with_fee],
-            "token_in_protocol": [trade_details.mint_time, 0],
-            "fee": [trade_details.mint_time, fee],
-        }
-        return market_deltas, wallet_deltas
-
-    def close_long(self, trade_details):
-        """
-        take trade spec & turn it into trade details
-        compute wallet update spec with specific details
-            will be conditional on the pricing model
-        """
-        trade_results = self.calc_out_given_in(
-            trade_details.trade_amount,
-            trade_details.share_reserves,
-            trade_details.bond_reserves,
-            trade_details.token_out,
-            trade_details.fee_percent,
-            trade_details.stretched_time_remaining,
-            trade_details.init_share_price,
-            trade_details.share_price,
-        )
-        (
-            without_fee_or_slippage,
-            output_with_fee,
-            output_without_fee,
-            fee,
-        ) = trade_results
-        market_deltas = {
-            "d_base_asset": -output_with_fee,
-            "d_token_asset": trade_details.trade_amount,
-            "d_base_asset_slippage": abs(without_fee_or_slippage - output_without_fee),
-            "d_token_asset_slippage": 0,
-            "d_base_asset_fee": fee,
-            "d_token_asset_fee": 0,
-            "d_base_asset_orders": 1,
-            "d_token_asset_orders": 0,
-            "d_base_asset_volume": output_with_fee,
-            "d_token_asset_volume": 0,
-        }
-        wallet_deltas = {
-            "base_in_wallet": output_with_fee,
-            "base_in_protocol": [trade_details.mint_time, 0],
-            "token_in_wallet": [trade_details.mint_time, -1 * trade_details.trade_amount],
-            "token_in_protocol": [trade_details.mint_time, 0],
-            "fee": [trade_details.mint_time, fee],
-        }
-        return market_deltas, wallet_deltas
-
->>>>>>> 5a1b16e2
     def calc_in_given_out(
         self,
         out,
@@ -767,15 +558,10 @@
         .. math::
             in' =
             \begin{cases}
-<<<<<<< HEAD
-            c (\frac{1}{\mu} (\frac{k - (2y + cz - \Delta y)^{1 - \tau}}{\frac{c}{\mu}})^{\frac{1}{1 - \tau}} - z), &\text{ if } token\_in = \text{"base"} \\
-            (k - \frac{c}{\mu} (\mu * (z - \Delta z))^{1 - \tau})^{\frac{1}{1 - \tau}} - (2y + cz), &\text{ if } token\_in = \text{"pt"}
-=======
             c (\frac{1}{\mu} (\frac{k - (2y + cz - \Delta y)^{1-t}}{\frac{c}{\mu}})^{\frac{1}{1-t}} - z),
             &\text{ if } token\_in = \text{"base"} \\
             (k - \frac{c}{\mu} (\mu * (z - \Delta z))^{1 - t})^{\frac{1}{1 - t}} - (2y + cz),
             &\text{ if } token\_in = \text{"pt"}
->>>>>>> 5a1b16e2
             \end{cases} \\
             f =
             \begin{cases}
@@ -836,11 +622,13 @@
         assert (
             1 > time_remaining >= 0
         ), f"pricing_models.calc_in_given_out: ERROR: expected 1 > time_remaining >= 0, not {time_remaining}!"
-<<<<<<< HEAD
-        assert (
-            share_price >= init_share_price >= 1
-        ), f"pricing_models.calc_in_given_out: ERROR: expected share_price >= init_share_price >= 1, not share_price={share_price} and init_share_price={init_share_price}!"
-
+        assert share_price >= init_share_price >= 1, (
+            f"pricing_models.calc_in_given_out: ERROR:"
+            f" expected share_price >= init_share_price >= 1, not share_price={share_price}"
+            f" and init_share_price={init_share_price}!"
+        )
+        # TODO: Break this function up to use private class functions
+        # pylint: disable=too-many-locals
         time_elapsed = 1 - time_remaining
         scale = share_price / init_share_price
         total_reserves = share_price * share_reserves + bond_reserves
@@ -851,19 +639,6 @@
             share_price,
             time_remaining,
         )
-=======
-        assert share_price >= init_share_price >= 1, (
-            f"pricing_models.calc_in_given_out: ERROR:"
-            f" expected share_price >= init_share_price >= 1, not share_price={share_price}"
-            f" and init_share_price={init_share_price}!"
-        )
-        # TODO: Break this function up to use private class functions
-        # pylint: disable=too-many-locals
-        time_elapsed = 1 - time_remaining
-        scale = share_price / init_share_price
-        total_reserves = share_price * share_reserves + bond_reserves
-        spot_price = self.calc_spot_price(share_reserves, bond_reserves, init_share_price, share_price, time_remaining)
->>>>>>> 5a1b16e2
         # We precompute the YieldSpace constant k using the current reserves and
         # share price:
         #
@@ -949,12 +724,8 @@
             fee = ((1 / spot_price) - 1) * fee_percent * share_price * d_shares
         else:
             raise AssertionError(
-<<<<<<< HEAD
-                f'pricing_models.calc_in_given_out: ERROR: expected token_in to be "base" or "pt", not {token_in}!'
-=======
                 f"pricing_models.calc_in_given_out: ERROR: "
                 f'expected token_in == "base" or token_in == "pt", not {token_in}!'
->>>>>>> 5a1b16e2
             )
         # To get the amount paid with fees, add the fee to the calculation that
         # excluded fees. Adding the fees results in more tokens paid, which
@@ -1026,15 +797,10 @@
         .. math::
             out' =
             \begin{cases}
-<<<<<<< HEAD
-            c (z - \frac{1}{\mu} (\frac{k - (2y + cz + \Delta y)^{1 - \tau}}{\frac{c}{\mu}})^{\frac{1}{1 - \tau}}), &\text{ if } token\_out = \text{"base"} \\
-            2y + cz - (k - \frac{c}{\mu} (\mu (z + \Delta z))^{1 - \tau})^{\frac{1}{1 - \tau}}, &\text{ if } token\_out = \text{"pt"}
-=======
             c (z - \frac{1}{\mu} (\frac{k - (2y + cz + \Delta y)^{1 - t}}{\frac{c}{\mu}})^{\frac{1}{1 - t}}),
             &\text{ if } token\_out = \text{"base"} \\
             2y + cz - (k - \frac{c}{\mu} (\mu (z + \Delta z))^{1 - t})^{\frac{1}{1 - t}},
             &\text{ if } token\_out = \text{"pt"}
->>>>>>> 5a1b16e2
             \end{cases} \\
             f = 
             \begin{cases}
@@ -1094,29 +860,18 @@
         assert (
             1 > time_remaining >= 0
         ), f"pricing_models.calc_out_given_in: ERROR: expected 1 > time_remaining >= 0, not {time_remaining}!"
-<<<<<<< HEAD
-        assert (
-            share_price >= init_share_price >= 1
-        ), f"pricing_models.calc_out_given_in: ERROR: expected share_price >= init_share_price >= 1, not share_price={share_price} and init_share_price={init_share_price}!"
-
+        assert share_price >= init_share_price >= 1, (
+            f"pricing_models.calc_out_given_in: ERROR: expected share_price >= init_share_price >= 1, "
+            f"not share_price={share_price} and init_share_price={init_share_price}!"
+        )
+        # TODO: Break this function up to use private class functions
+        # pylint: disable=too-many-locals
         scale = share_price / init_share_price
         time_elapsed = 1 - time_remaining
         total_reserves = share_price * share_reserves + bond_reserves
         spot_price = self.calc_spot_price_from_reserves(
             share_reserves, bond_reserves, init_share_price, share_price, time_remaining
         )
-=======
-        assert share_price >= init_share_price >= 1, (
-            f"pricing_models.calc_out_given_in: ERROR: expected share_price >= init_share_price >= 1, "
-            f"not share_price={share_price} and init_share_price={init_share_price}!"
-        )
-        # TODO: Break this function up to use private class functions
-        # pylint: disable=too-many-locals
-        scale = share_price / init_share_price
-        time_elapsed = 1 - time_remaining
-        total_reserves = share_price * share_reserves + bond_reserves
-        spot_price = self.calc_spot_price(share_reserves, bond_reserves, init_share_price, share_price, time_remaining)
->>>>>>> 5a1b16e2
         # We precompute the YieldSpace constant k using the current reserves and
         # share price:
         #
@@ -1207,7 +962,6 @@
         # float due to the constraints on the inputs, without_fee = with_fee + fee
         # so it is a positive float if with_fee and fee are positive floats, and
         # fee is a positive float due to the constraints on the inputs.
-<<<<<<< HEAD
         assert fee >= 0, (
             f"pricing_models.calc_out_given_in: ERROR: Fee should not be negative!"
             f"\n\tin_={in_}\n\tshare_reserves={share_reserves}\n\tbond_reserves={bond_reserves}"
@@ -1238,39 +992,5 @@
             f"\n\tspot_price={spot_price}\n\tk={k}\n\twithout_fee_or_slippage={without_fee_or_slippage}"
             f"\n\twithout_fee={without_fee}\n\tfee={fee}"
         )
-=======
-        assert isinstance(
-            with_fee, float
-        ), f"pricing_models.calc_out_given_in: ERROR: with_fee should be a float, not {type(with_fee)}!"
-        assert (
-            with_fee >= 0
-        ), f"pricing_models.calc_out_given_in: ERROR: with_fee should be non-negative, not {with_fee}!"
-
-        return (without_fee_or_slippage, with_fee, without_fee, fee)
-
-    def calc_spot_price(self, share_reserves, bond_reserves, init_share_price, share_price, time_remaining):
-        r"""
-        Calculates the spot price of a principal token in terms of the base asset.
-
-        The spot price is defined as:
-
-        .. math::
-            \begin{align}
-            p = (\frac{2y + cz}{\mu z})^{t}
-            \end{align}
-
-        Arguments
-        ---------
-        share_reserves : float
-            The reserves of shares in the pool.
-        bond_reserves : float
-            The reserves of bonds in the pool.
-        init_share_price : float
-            The share price when the pool was initialized.
-        share_price : float
-            The current share price.
-        time_remaining : float
-            The time remaining for the asset (incorporates time stretch).
->>>>>>> 5a1b16e2
 
         return (without_fee_or_slippage, with_fee, without_fee, fee)