"""Tests of economic intuition."""

import logging
import os
from copy import deepcopy
from decimal import Decimal

import numpy as np
import pandas as pd
import pytest
from fixedpointmath import FixedPoint

from agent0.core.hyperdrive.interactive import LocalChain, LocalHyperdrive
from agent0.core.hyperdrive.interactive.local_hyperdrive_agent import LocalHyperdriveAgent
from agent0.ethpy.hyperdrive.interface.read_write_interface import HyperdriveReadWriteInterface

YEAR_IN_SECONDS = 31_536_000

# too many local variables
# pylint: disable=too-many-locals
# too many statements
# pylint: disable=too-many-statements
# ruff: noqa: PLR0915
# I want to be able to use fancy f-string formatting
# pylint: disable=logging-fstring-interpolation


@pytest.mark.anvil
<<<<<<< HEAD
def test_symmetry(chain: LocalChain):
    """Check wether in equals out.
=======
def test_symmetry(fast_chain_fixture: LocalChain):
    """Does in equal out?
>>>>>>> 857b8540

    One may be under the impression swaps between x and y have the same result, irrespective of direction.
    We set the number of bonds in and out to 100k and see if the resulting shares_in and shares_out differ.
    """
    interactive_config = LocalHyperdrive.Config(
        position_duration=YEAR_IN_SECONDS,  # 1 year term
        governance_lp_fee=FixedPoint(0.1),
        curve_fee=FixedPoint(0.01),
        flat_fee=FixedPoint(0),
    )
    interactive_hyperdrive = LocalHyperdrive(fast_chain_fixture, interactive_config)
    interface = interactive_hyperdrive.interface
    shares_out = interface.calc_shares_out_given_bonds_in_down(FixedPoint(100_000))
    shares_in = interface.calc_shares_in_given_bonds_out_down(FixedPoint(100_000))
    print(shares_out)
    print(shares_in)
    assert shares_out != shares_in

def calc_price_and_rate(interface:HyperdriveReadWriteInterface):
    price = interface.calc_spot_price()
    rate = interface.calc_spot_rate()
    return price, rate

def trade(interface:HyperdriveReadWriteInterface, agent:LocalHyperdriveAgent, trade_portion, max_long, max_short):
    relevant_max = max_long if trade_portion > 0 else max_short
    trade_size = int(float(relevant_max) * trade_portion)
    trade_result = trade_long(interface, agent, trade_size) if trade_size > 0 else trade_short(interface, agent, abs(trade_size))
    return *trade_result, trade_size

def trade_long(interface:HyperdriveReadWriteInterface, agent:LocalHyperdriveAgent, trade_size):
    try:
        agent.open_long(base=FixedPoint(trade_size))
        return calc_price_and_rate(interface)
    except:
        pass
    return None, None

def trade_short(interface:HyperdriveReadWriteInterface, agent:LocalHyperdriveAgent, trade_size):
    try:
        agent.open_short(bonds=FixedPoint(trade_size))
        return calc_price_and_rate(interface)
    except:
        pass
    return None, None

def trade_liq(interface:HyperdriveReadWriteInterface, agent:LocalHyperdriveAgent, trade_size):
    agent.add_liquidity(base=trade_size)
    return calc_price_and_rate(interface)

# parametrize with time_stretch_apr
# TODO: add back 1% time_stretch_apr, currently failing in rust (https://github.com/delvtech/hyperdrive-rs/issues/62)
# @pytest.mark.parametrize("time_stretch_apr", [0.01, 0.05, 0.1, 0.2, 0.3])
@pytest.mark.parametrize(
    "trial,time_stretch_apr, trade_portion_one",
    [(1, 0.2, -0.90), (2, 0.2, -0.99)],
    # [(1, 0.2, 0.99)],
)
@pytest.mark.anvil
def test_discoverability(chain: LocalChain, trial: int, time_stretch_apr: float, trade_portion_one: float):
    """Test discoverability of rates by time stretch."""
    liquidity = FixedPoint(100)
    trade_portion_list = [*np.arange(0.1, 1.0, 0.1), 0.99]
    trade_portion_list += [-x for x in trade_portion_list]  # add negative portions
    records = []
    logging.info(f"Time stretch APR: {time_stretch_apr}")
    interactive_config = LocalHyperdrive.Config(
        position_duration=YEAR_IN_SECONDS,  # 1 year term
        governance_lp_fee=FixedPoint(0.1),
        curve_fee=FixedPoint(0.01),
        flat_fee=FixedPoint(0),
        initial_liquidity=liquidity,
        initial_fixed_apr=FixedPoint(time_stretch_apr),
        initial_time_stretch_apr=FixedPoint(time_stretch_apr),
        factory_min_fixed_apr=FixedPoint(0.001),
        factory_max_fixed_apr=FixedPoint(1000),
        factory_min_time_stretch_apr=FixedPoint(0.001),
        factory_max_time_stretch_apr=FixedPoint(1000),
    )
    hyperdrive:LocalHyperdrive = LocalHyperdrive(chain, interactive_config)
    agent:LocalHyperdriveAgent = hyperdrive.init_agent(base=FixedPoint(1e18))
    interface = hyperdrive.interface
    time_stretch = interface.current_pool_state.pool_config.time_stretch
    logging.info("Time stretch: %s", time_stretch)
    logging.info("Time stretch: %s", time_stretch)

    max_long = interface.calc_max_long(budget=agent.wallet.balance.amount)
    max_short = interface.calc_max_short(budget=agent.wallet.balance.amount)
    logging.info(f"Max long :  base={float(max_long):>10,.0f}")
    logging.info(f"Max short: bonds={float(max_short):>10,.0f}")
    price, rate, trade_size = trade(interface, agent, trade_portion_one, max_long, max_short)
    records.append((trial, "first", interface.calc_effective_share_reserves(), trade_size, trade_portion_one, price, rate, time_stretch_apr))
    price, rate = trade_liq(interface, agent, liquidity)
    records.append((trial, "addliq", interface.calc_effective_share_reserves(), trade_size, trade_portion_one, price, rate, time_stretch_apr))
    del price, rate, trade_size

    # save the snapshot
    chain.save_snapshot()

    # then we short
    max_short_two = interface.calc_max_short(budget=agent.wallet.balance.amount)
    max_long_two = interface.calc_max_long(budget=agent.wallet.balance.amount)
    logging.info(f"Max short: bonds={float(max_short_two):>10,.0f}")
    logging.info(f"Max long :  base={float(max_long_two):>10,.0f}")
    for trade_portion_two in trade_portion_list:
        chain.load_snapshot()
        price, rate, trade_size = trade(interface, agent, trade_portion_two, max_long_two, max_short_two)
        records.append((trial, "second", interface.calc_effective_share_reserves(), trade_size, trade_portion_two, price, rate, time_stretch_apr))
        logging.info("trade_portion=%s, rate=%s", trade_portion_two, rate)
    columns = ["trial", "type", "liquidity", "trade_size", "portion", "price", "rate", "time_stretch_apr"]
    new_result = pd.DataFrame.from_records(records, columns=columns)
    logging.info(f"\n{new_result[columns[:-1]]}")
    previous_results = pd.read_csv("discoverability.csv") if os.path.exists("discoverability.csv") else pd.DataFrame()
    logging.info(f"previous_results.shape: {previous_results.shape}")
    all_results = pd.concat([previous_results, new_result], ignore_index=True, axis=0)
    logging.info(f"all_results.shape: {all_results.shape}")
    all_results.to_csv("discoverability.csv", index=False)


@pytest.mark.anvil
def test_lp_pnl(chain: LocalChain):
    """Test whether LP PNL matches our rule of thumb."""
    liquidity = FixedPoint(10_000_000)
    time_stretch_apr_list = [0.05]
    with open("discoverability.csv", "w", encoding="UTF-8") as file:
        file.write("trade_size,rate,time_stretch_apr\n")
        for time_stretch_apr in time_stretch_apr_list:
            logging.info(f"Time stretch APR: {time_stretch_apr}")
            interactive_config = LocalHyperdrive.Config(
                position_duration=YEAR_IN_SECONDS,  # 1 year term
                governance_lp_fee=FixedPoint(0.1),  # 10% governance fee
                curve_fee=FixedPoint(0.01),  # 1% curve fee
                flat_fee=FixedPoint(0),  # 0bps flat fee
                initial_liquidity=liquidity,
                initial_time_stretch_apr=FixedPoint(str(time_stretch_apr)),
            )
            interactive_hyperdrive = LocalHyperdrive(chain, interactive_config)
            interface = interactive_hyperdrive.interface

            manual_agent = interactive_hyperdrive.init_agent(base=FixedPoint(1e9))
            manual_agent.open_short(bonds=FixedPoint(9_050_000))
            logging.info(f"New rate: {interface.calc_spot_rate()}")


def test_lp_pnl_calculator(chain: LocalChain):
    """Calculate LP PNL given a set of parameters."""
    initial_liquidity = FixedPoint(10_000_000)
    time_stretch_apr = 0.05
    initial_fixed_apr = 0.05

    interactive_config = LocalHyperdrive.Config(
        position_duration=YEAR_IN_SECONDS,  # 1 year term
        governance_lp_fee=FixedPoint(0.1),
        curve_fee=FixedPoint(0),
        flat_fee=FixedPoint(0),
        initial_liquidity=initial_liquidity,
        initial_time_stretch_apr=FixedPoint(str(time_stretch_apr)),
        calc_pnl=False,
        initial_fixed_apr=FixedPoint(str(initial_fixed_apr)),
        initial_variable_rate=FixedPoint(str(initial_fixed_apr)),
    )
    max_short = LocalHyperdrive(chain, interactive_config).interface.calc_max_short(budget=FixedPoint(1e12))
    increment = int(max_short) // 10
    records = []
    for trade_size in range(increment, 11 * increment, increment):
        interactive_config = LocalHyperdrive.Config(
            position_duration=YEAR_IN_SECONDS,  # 1 year term
            governance_lp_fee=FixedPoint(0.1),
            curve_fee=FixedPoint(0),
            flat_fee=FixedPoint(0),
            initial_liquidity=initial_liquidity,
            initial_time_stretch_apr=FixedPoint(str(time_stretch_apr)),
            calc_pnl=False,
            initial_fixed_apr=FixedPoint(str(initial_fixed_apr)),
            initial_variable_rate=FixedPoint(str(initial_fixed_apr)),
        )
        interactive_hyperdrive = LocalHyperdrive(chain, interactive_config)
        lp_larry = interactive_hyperdrive.init_agent(
            base=FixedPoint(0), name="larry", private_key=chain.get_deployer_account_private_key()
        )
        manual_agent = interactive_hyperdrive.init_agent(base=FixedPoint(1e12))
        start_timestamp = interactive_hyperdrive.interface.current_pool_state.block_time

        print("\n=== START ===")
        starting_base = {}
        for agent in interactive_hyperdrive._pool_agents:  # pylint: disable=protected-access
            if agent.name == "larry":
                # larry is the deployer, their base balance is the initial liquidity
                starting_base[agent.name] = initial_liquidity
            else:
                starting_base[agent.name] = agent.wallet.balance.amount
        for k, v in starting_base.items():
            if k is not None:
                print(f"{k:6}: {float(v):>17,.0f}")
        pool_state = deepcopy(interactive_hyperdrive.interface.current_pool_state)
        print("fixed rate is", interactive_hyperdrive.interface.calc_spot_rate(pool_state))
        print(f"lp_share_price={pool_state.pool_info.lp_share_price}")

        print(f"=== TRADE ({trade_size:,.0f}) ===")
        short_bonds = interactive_hyperdrive.interface.calc_shares_out_given_bonds_in_down(FixedPoint(trade_size))
        event_list = manual_agent.open_short(bonds=short_bonds)
        event = event_list[0] if isinstance(event_list, list) else event_list
        effective_spot_price = event.base_proceeds / event.bond_amount
        effective_interest_rate = (FixedPoint(1) - effective_spot_price) / effective_spot_price
        position_size = manual_agent.agent.wallet.shorts[list(manual_agent.agent.wallet.shorts)[0]].balance
        print(f"  position size is {float(position_size):,.0f} bonds")
        spent_base = {}
        for agent in interactive_hyperdrive._pool_agents:  # pylint: disable=protected-access
            spent_base[agent.name] = starting_base[agent.name] - agent.wallet.balance.amount
        ending_pool_state = deepcopy(interactive_hyperdrive.interface.current_pool_state)
        new_fixed_rate = interactive_hyperdrive.interface.calc_spot_rate(ending_pool_state)
        print("fixed rate is", new_fixed_rate)
        print(f"lp_share_price={ending_pool_state.pool_info.lp_share_price}")
        # set variable rate equal to fixed rate
        interactive_hyperdrive.set_variable_rate(new_fixed_rate)

        # advance one year to let all positions mature
        current_timestamp = interactive_hyperdrive.interface.current_pool_state.block_time
        time_already_passed = current_timestamp - start_timestamp
        advance_time_to = YEAR_IN_SECONDS
        advance_time_seconds = int(advance_time_to) - time_already_passed
        print(f"  advancing {advance_time_seconds} seconds... ", end="")
        chain.advance_time(advance_time_seconds, create_checkpoints=False)
        print("done.")
        current_timestamp = interactive_hyperdrive.interface.current_pool_state.block_time
        print(f"new timestamp is {current_timestamp}")
        # close all positions
        print("before agent action")
        for short in manual_agent.agent.wallet.shorts:
            print(
                f"  {short}: time to maturity {short-current_timestamp} seconds ({(short-current_timestamp)/YEAR_IN_SECONDS:0.5f} years)"
            )
        manual_agent.liquidate()
        print("after  agent action")
        for short in manual_agent.agent.wallet.shorts:
            print(
                f"  {short}: time to maturity {short-current_timestamp} seconds ({(short-current_timestamp)/YEAR_IN_SECONDS:0.5f} years)"
            )
        lp_larry.remove_liquidity(lp_larry.wallet.lp_tokens - interactive_config.minimum_share_reserves * 2)

        print("=== END ===")
        print("ending WETH balances:")
        ending_base = {}
        for agent in interactive_hyperdrive._pool_agents:  # pylint: disable=protected-access
            ending_base[agent.name] = agent.wallet.balance.amount
        for k, v in ending_base.items():
            if k is not None:
                print(f"  {k:6}: {float(v):>17,.0f}")
        lp_larry_starting_base = starting_base["larry"]
        lp_larry_ending_base = ending_base["larry"]
        lp_larry_return_abs = lp_larry_ending_base - lp_larry_starting_base
        lp_larry_return_pct = lp_larry_return_abs / lp_larry_starting_base
        ending_pool_state = deepcopy(interactive_hyperdrive.interface.current_pool_state)
        print("fixed rate is", interactive_hyperdrive.interface.calc_spot_rate(ending_pool_state))
        print(f"lp_share_price={ending_pool_state.pool_info.lp_share_price}")
        print("returns:")
        # calculate rule of thumb return
        linear_interest_rate = (new_fixed_rate - FixedPoint(initial_fixed_apr)) / FixedPoint(2) + FixedPoint(
            initial_fixed_apr
        )
        # estimated_arb_return = position_size * (new_fixed_rate - FixedPoint(initial_fixed_apr)) / FixedPoint(2)
        estimated_arb_return = position_size * (new_fixed_rate - FixedPoint(effective_interest_rate))
        print(f"estimate arb return is {float(estimated_arb_return):>17,.0f}")
        estimated_lp_return = lp_larry_starting_base * new_fixed_rate - estimated_arb_return
        # estimated_lp_return_pct = estimated_lp_return / lp_larry_starting_base
        estimated_lp_return_pct_linear = (
            new_fixed_rate - (new_fixed_rate - FixedPoint(linear_interest_rate)) * event.bond_amount / initial_liquidity
        )
        estimated_lp_return_pct_effective = (
            new_fixed_rate
            - (new_fixed_rate - FixedPoint(effective_interest_rate)) * event.base_proceeds / initial_liquidity
        )
        print(f"estimated LP return is {float(estimated_lp_return):>17,.0f}")
        print(f"actual    LP return is {float(lp_larry_return_abs):>17,.0f}")
        print(f"estimated LP return is {float(estimated_lp_return_pct_effective)*100:>17,.5f}% (effective)")
        print(f"estimated LP return is {float(estimated_lp_return_pct_linear)*100:>17,.5f}% (linear)")
        print(f"actual    LP return is {float(lp_larry_return_pct)*100:>17,.5f}%")
        return_diff = estimated_lp_return_pct_effective - lp_larry_return_pct
        return_diff_pct = return_diff / lp_larry_return_pct
        print(f"  error is {float(return_diff)*100:>17,.5f}% points")
        print(f"  error is {float(return_diff_pct*100):>17,.5f}%")
        pool_info = interactive_hyperdrive.get_pool_state()
        time_passed_days = (pool_info.timestamp.iloc[-1] - pool_info.timestamp.iloc[0]).total_seconds() / 60 / 60 / 24
        print(f"  Holding Period Return: {float(lp_larry_return_abs):,.0f} ({float(lp_larry_return_pct):,.2%})")
        print(f"    Holding Period: {time_passed_days:,.2f} days")
        years_passed = time_passed_days / 365
        print(f"    Annualization Factor = {years_passed:,.5f} years passed ({time_passed_days:.2f}/365)")
        print(f"    APR = (1+HPR) ** (1/{years_passed:,.5f}) - 1")
        apr = (1 + Decimal(str(lp_larry_return_pct))) ** (1 / Decimal(years_passed)) - 1
        print(f"    Annualized Percent Return: {apr:,.2%}")

        records.append(
            (
                new_fixed_rate,
                estimated_lp_return_pct_effective,
                estimated_lp_return_pct_linear,
                lp_larry_return_pct,
                return_diff,
                return_diff_pct,
                effective_interest_rate,
                linear_interest_rate,
            )
        )

    df = pd.DataFrame(
        records,
        columns=[
            "new_fixed_rate",
            "estimated_lp_return_pct_effective",
            "estimated_lp_return_pct_linear",
            "actual_lp_return_pct",
            "return_diff",
            "return_diff_pct",
            "effective_interest_rate",
            "linear_interest_rate",
        ],
    )
    print(df)
    df.to_csv("lp_returns.csv", index=False)<|MERGE_RESOLUTION|>--- conflicted
+++ resolved
@@ -26,13 +26,8 @@
 
 
 @pytest.mark.anvil
-<<<<<<< HEAD
-def test_symmetry(chain: LocalChain):
+def test_symmetry(fast_chain_fixture: LocalChain):
     """Check wether in equals out.
-=======
-def test_symmetry(fast_chain_fixture: LocalChain):
-    """Does in equal out?
->>>>>>> 857b8540
 
     One may be under the impression swaps between x and y have the same result, irrespective of direction.
     We set the number of bonds in and out to 100k and see if the resulting shares_in and shares_out differ.
