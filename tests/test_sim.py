--- conflicted
+++ resolved
@@ -9,10 +9,6 @@
 
 import logging
 import unittest
-<<<<<<< HEAD
-=======
-
->>>>>>> fff325d9
 import numpy as np
 from numpy.random import RandomState
 
@@ -68,12 +64,7 @@
             # pylint: disable=broad-except
             except Exception as exc:
                 raise AssertionError(f"ERROR: Test failed at seed {rng_seed}") from exc
-<<<<<<< HEAD
-        if delete_logs:
-            output_utils.delete_log_file()
-=======
         output_utils.close_logging(delete_logs=delete_logs)
->>>>>>> fff325d9
 
     def run_set_rng_test(self, delete_logs=True):
         """Verifies that the rng gets set properly & fails properly"""
@@ -86,14 +77,8 @@
         assert simulator.rng == new_rng
         for bad_input in ([1234, "1234", RandomState(1234)],):
             with self.assertRaises(TypeError):
-<<<<<<< HEAD
                 simulator.set_rng(bad_input)  # type: ignore
-        if delete_logs:
-            output_utils.delete_log_file()
-=======
-                simulator.set_rng(bad_input)
         output_utils.close_logging(delete_logs=delete_logs)
->>>>>>> fff325d9
 
     def run_log_config_variables_test(self, delete_logs=True):
         """Verfies that the config variables are successfully logged"""
@@ -102,12 +87,7 @@
         simulator = self.setup_simulator(config_file)
         simulator.log_config_variables()
         self.assertLogs(level=logging.INFO)
-<<<<<<< HEAD
-        if delete_logs:
-            output_utils.delete_log_file()
-=======
         output_utils.close_logging(delete_logs=delete_logs)
->>>>>>> fff325d9
 
     def run_random_variables_test(self, delete_logs=True):
         """Test random variable creation & overriding"""
@@ -154,13 +134,7 @@
                 config=invalid_config,
                 market=simulator.market,
             )
-<<<<<<< HEAD
-        if delete_logs:
-            output_utils.delete_log_file()
-=======
-
         output_utils.close_logging(delete_logs=delete_logs)
->>>>>>> fff325d9
 
     def run_simulation_state_test(self, delete_logs=True):
         """Runs a small number of trades, then checks that simulation_state
@@ -181,12 +155,7 @@
                 if len(simulator.simulation_state[key]) != goal_writes
             ]
             raise AssertionError(f"ERROR: Analysis keys have too many entries: {bad_keys}") from exc
-<<<<<<< HEAD
-        if delete_logs:
-            output_utils.delete_log_file()
-=======
         output_utils.close_logging(delete_logs=delete_logs)
->>>>>>> fff325d9
 
 
 class TestSimulator(BaseSimTest):
