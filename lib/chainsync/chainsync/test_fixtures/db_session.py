"""Create an in memory db session and creates the base db schema."""
import logging
import os
import re
import subprocess
import time
from pathlib import Path
from typing import Iterator

import docker
import pytest
<<<<<<< HEAD
from docker.errors import DockerException, NotFound
=======
from docker.errors import APIError, DockerException, NotFound
from docker.models.containers import Container
>>>>>>> 2d0a2b2f
from pytest_postgresql.janitor import DatabaseJanitor
from sqlalchemy import Engine
from sqlalchemy.orm import Session, sessionmaker

from chainsync import PostgresConfig
from chainsync.db.base import Base, initialize_engine

TEST_POSTGRES_NAME = "postgres_test"


@pytest.fixture(scope="session")
def psql_docker() -> Iterator[PostgresConfig]:
    """Test fixture for running postgres in docker.

    Returns
    -------
    Iterator[PostgresConfig]
        An iterator that yields a PostgresConfig
    """
    # Attempt to use the default socket if it exists
    try:
        try:
            client = docker.from_env()
        except Exception:  # pylint: disable=broad-exception-caught
            home_dir = os.path.expanduser("~")
            socket_path = Path(f"{home_dir}") / ".docker" / "desktop" / "docker.sock"
            if socket_path.exists():
                logging.debug("Docker not found at default socket, using %s..", socket_path)
                client = docker.DockerClient(base_url=f"unix://{socket_path}")
            else:
                logging.debug("Docker not found.")
                client = docker.from_env()
    # Skip this test if docker isn't installed
    except DockerException as exc:
        # This env variable gets set when running tests in CI
        # Hence, we don't want to skip this test if we're in CI
        in_ci = os.getenv("IN_CI")
        if in_ci is None:
            pytest.skip("Docker engine not found, skipping")
        else:
            raise exc

    # Using these config for tests
    postgres_config = PostgresConfig(
        POSTGRES_USER="admin",
        POSTGRES_PASSWORD="password",
        POSTGRES_DB="postgres_db_test",
        POSTGRES_HOST="127.0.0.1",
        POSTGRES_PORT=5555,
    )

    # Kill the test container if it already exists
    try:
        existing_container = client.containers.get(TEST_POSTGRES_NAME)
        assert isinstance(existing_container, Container)
    except NotFound:
        # Container doesn't exist, ignore
        existing_container = None
    if existing_container is not None:
        existing_container.remove(v=True, force=True)

    container = client.containers.run(
        image="postgres",
        auto_remove=True,
        environment={
            "POSTGRES_USER": postgres_config.POSTGRES_USER,
            "POSTGRES_PASSWORD": postgres_config.POSTGRES_PASSWORD,
        },
        name=TEST_POSTGRES_NAME,
        ports={"5432/tcp": ("127.0.0.1", postgres_config.POSTGRES_PORT)},
        detach=True,
        remove=True,
    )
    assert isinstance(container, Container)

    # Get version of postgres, retry until we get a response
    connected = False
    version_out = ""
    for _ in range(10):
        try:
            version_out = container.exec_run("postgres -V")[1]
            connected = True
            break
        except APIError:
            logging.warning("No postgres connection, retrying")
            time.sleep(1)
    if not connected:
        raise ValueError("Could not find postgres version")
    postgres_version = re.search(r"[0-9]+\.[0-9]+", str(version_out))
    if postgres_version is None:
        raise ValueError("Could not find postgres version")
    postgres_config.POSTGRES_VERSION = postgres_version[0]

    yield postgres_config

    # Remove the container along with volume
    container.kill()
    # Prune volumes
    client.volumes.prune()


@pytest.fixture(scope="session")
def database_engine(psql_docker: PostgresConfig) -> Iterator[Engine]:  # pylint: disable=redefined-outer-name
    """Create psql engine on local postgres container.

    Arguments
    ---------
    psql_docker: PostgresConfig
        The PostgresConfig object returned by the `psql_docker` test fixture

    Returns
    -------
    Iterator[Engine]
        An iterator that yields a sqlalchemy engine
    """
    # Using default postgres info
    # Renaming variable to match what it actually is, i.e., the postgres config
    postgres_config = psql_docker
    if postgres_config.POSTGRES_VERSION is None:
        postgres_config.POSTGRES_VERSION = "latest"

    with DatabaseJanitor(
        user=postgres_config.POSTGRES_USER,
        host="127.0.0.1",
        port=postgres_config.POSTGRES_PORT,
        dbname=postgres_config.POSTGRES_DB,
        version=postgres_config.POSTGRES_VERSION,
        password=postgres_config.POSTGRES_PASSWORD,
    ):
        yield initialize_engine(postgres_config)


@pytest.fixture(scope="function")
def db_session(database_engine: Engine) -> Iterator[Session]:  # pylint: disable=redefined-outer-name
    """Initialize the in memory db session and creates the db schema.

    Arguments
    ---------
    database_engine : Engine
        The sqlalchemy database engine returned from the `database_engine` test fixture

    Returns
    -------
    Iterator[Session]
        Yields the sqlalchemy session object
    """
    session = sessionmaker(bind=database_engine)

    Base.metadata.create_all(database_engine)  # create tables
    db_session_ = session()

    yield db_session_

    db_session_.close()
    Base.metadata.drop_all(database_engine)  # drop tables


@pytest.fixture(scope="function")
def db_api(psql_docker: PostgresConfig) -> Iterator[str]:  # pylint: disable=redefined-outer-name
    """Launch a process for the db api.

    Arguments
    ---------
    psql_docker: PostgresConfig
        The PostgresConfig object returned by the `psql_docker` test fixture

    Returns
    -------
    Iterator[str]
        Yields the database api uri
    """
    # Launch the database api server here
    db_api_host = "127.0.0.1"
    db_api_port = 5005

    api_server_path = Path(__file__).parent.joinpath("../db/api/api_server")

    # Modify an environment to set db credentials
    env = os.environ.copy()
    # Set all env variables from the psql docker config
    env["POSTGRES_USER"] = psql_docker.POSTGRES_USER
    env["POSTGRES_PASSWORD"] = psql_docker.POSTGRES_PASSWORD
    env["POSTGRES_DB"] = psql_docker.POSTGRES_DB
    env["POSTGRES_HOST"] = psql_docker.POSTGRES_HOST
    env["POSTGRES_PORT"] = str(psql_docker.POSTGRES_PORT)

    # Pass db credentials via env vars
    # Since this is a forever running service, we explicitly kill after the yield returns
    # pylint: disable=consider-using-with
    api_process = subprocess.Popen(
        ["flask", "--app", api_server_path, "run", "--host", db_api_host, "--port", str(db_api_port)], env=env
    )

    yield f"http://{db_api_host}:{db_api_port}"

    api_process.kill()<|MERGE_RESOLUTION|>--- conflicted
+++ resolved
@@ -9,12 +9,8 @@
 
 import docker
 import pytest
-<<<<<<< HEAD
-from docker.errors import DockerException, NotFound
-=======
 from docker.errors import APIError, DockerException, NotFound
 from docker.models.containers import Container
->>>>>>> 2d0a2b2f
 from pytest_postgresql.janitor import DatabaseJanitor
 from sqlalchemy import Engine
 from sqlalchemy.orm import Session, sessionmaker
