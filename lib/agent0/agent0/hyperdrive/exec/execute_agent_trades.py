--- conflicted
+++ resolved
@@ -25,11 +25,7 @@
 if TYPE_CHECKING:
     from agent0.hyperdrive.agents import HyperdriveAgent
 
-<<<<<<< HEAD
-NUM_RETRY_CALLS = 5
-=======
 DEFAULT_READ_RETRY_COUNT = 5
->>>>>>> 0ab1542a
 
 
 async def async_execute_single_agent_trade(
@@ -63,13 +59,9 @@
     # To do this, we need to manually set the nonce, so we get the base transaction count here
     # and pass in an incrementing nonce per call
     # TODO figure out which exception here to retry on
-<<<<<<< HEAD
-    base_nonce = retry_call(NUM_RETRY_CALLS, None, interface.web3.eth.get_transaction_count, agent.checksum_address)
-=======
     base_nonce = retry_call(
         DEFAULT_READ_RETRY_COUNT, None, interface.web3.eth.get_transaction_count, agent.checksum_address
     )
->>>>>>> 0ab1542a
 
     # TODO preliminary search shows async tasks has very low overhead:
     # https://stackoverflow.com/questions/55761652/what-is-the-overhead-of-an-asyncio-task
